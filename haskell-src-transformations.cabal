--- conflicted
+++ resolved
@@ -84,19 +84,6 @@
   hs-source-dirs:     src/lib
   exposed-modules:    HST.Application
                     , HST.CoreAlgorithm
-<<<<<<< HEAD
-=======
-                    , HST.Feature.CaseCompletion
-                    , HST.Feature.GuardElimination
-                    , HST.Feature.Optimization
-                    , HST.Frontend.GHC.Config
-                    , HST.Frontend.GHC.From
-                    , HST.Frontend.GHC.To
-                    , HST.Frontend.HSE.Config
-                    , HST.Frontend.HSE.From
-                    , HST.Frontend.HSE.To
-                    , HST.Frontend.Syntax
->>>>>>> 6f5c4268
                     , HST.Effect.Cancel
                     , HST.Effect.Env
                     , HST.Effect.Fresh
@@ -111,17 +98,19 @@
                     , HST.Feature.CaseCompletion
                     , HST.Feature.GuardElimination
                     , HST.Feature.Optimization
-                    , HST.Frontend.FromGHC
-                    , HST.Frontend.FromHSE
+                    , HST.Frontend.GHC.Config
+                    , HST.Frontend.GHC.From
+                    , HST.Frontend.GHC.To
+                    , HST.Frontend.HSE.Config
+                    , HST.Frontend.HSE.From
+                    , HST.Frontend.HSE.To
                     , HST.Frontend.Parser
                     , HST.Frontend.PrettyPrinter
                     , HST.Frontend.Syntax
-                    , HST.Frontend.ToGHC
-                    , HST.Frontend.ToHSE
                     , HST.Frontend.Transformer
                     , HST.Options
+                    , HST.Util.Predicates
                     , HST.Util.PrettyName
-                    , HST.Util.Predicates
                     , HST.Util.Selectors
 
 -- Build configuration for the command line interface.
