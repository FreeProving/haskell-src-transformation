--- conflicted
+++ resolved
@@ -96,11 +96,6 @@
   main-is:            Main.hs
   hs-source-dirs:     src/exe
   build-depends:      filepath          >= 1.4 && < 1.5
-<<<<<<< HEAD
-                    , containers        >= 0.6 && < 0.7
-                    , directory         >= 1.3 && < 1.4
-=======
->>>>>>> 93737111
                     , haskell-src-transformations
 
 -- Build configuration for the unit tests of the library.
