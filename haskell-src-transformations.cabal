--- conflicted
+++ resolved
@@ -142,16 +142,14 @@
                     , HST.Effect.FreshTests
                     , HST.Effect.ReportTests
                     , HST.Effect.SetExpectation
-<<<<<<< HEAD
-                    , HST.Util.MessagesTests
-=======
                     , HST.Test.Expectation
                     , HST.Test.Parser
                     , HST.Test.Runner
                     , HST.Util.FreeVarsTests
+                    , HST.Util.MessagesTests
                     , HST.Util.SelectorsTests
                     , HST.Util.SubstTests
->>>>>>> b771a4e2
+
   build-depends:      haskell-src-transformations
                     , HUnit             >= 1.6  && < 1.7
                     , hspec             >= 2.7  && < 2.8
