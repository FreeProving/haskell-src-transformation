cabal-version:       2.4

-- Package name, version and description.
name:                haskell-src-transformations
version:             0.1.1.0
category:            Language
-- synopsis: TODO A short (one-line) description of the package.
-- description:
--   TODO A longer description of the package.

-- Copyright information.
license:             BSD-3-Clause
license-file:        LICENSE
copyright:           (c) 2019, Kiel University

author:              Malte Clement <stu204333@mail.uni-kiel.de>
                   , Jan Christiansen <jan.christiansen@hs-flensburg.de>
maintainer:          jan.christiansen@hs-flensburg.de

-- Build configuration.
build-type:          Simple

-- A flag that controls whether the Polysemy plugin should be enabled or not.
-- The plugin is disabled by the `./tool/make-docs.sh` script since Haddock
-- does not support plugins.
flag PolysemyPluginEnabled {
  Description: Enable polysemy plugin
  Default:     True
  Manual:      False
}

-- Common settings and dependencies that are used by all stanzas below.
common deps
<<<<<<< HEAD
  build-depends:       base             >= 4.12  && < 4.13
                     , containers       >= 0.6   && < 0.7
                     , extra            >= 1.7   && < 1.8
                     , haskell-src-exts >= 1.23  && < 1.24
                     , mtl              >= 2.2   && < 2.3
                     , polysemy         >= 1.3   && < 1.4
                     , polysemy-plugin  >= 0.2.5 && < 0.2.6
=======
  build-depends:       base             >= 4.12    && < 4.13
                     , haskell-src-exts >= 1.23    && < 1.24
                     , directory        >= 1.3.3.0 && < 1.3.3.1
                     , extra            >= 1.7     && < 1.8
                     , mtl              >= 2.2     && < 2.3
                     , polysemy         >= 1.3     && < 1.4
                     , polysemy-plugin  >= 0.2.5   && < 0.2.6
>>>>>>> 742d0e7e

  -- Base language which the package is written in.
  --
  -- Polysemy needs a lot of language extensions. The language extensions
  -- which are required in every computation that uses Polysemy effects
  -- are enabled globally. Language extensions such as `TemplateHaskell`
  -- which are needed for the definition of custom effects only are enabled
  -- for individual files.
  default-language:    Haskell2010
  extensions:          DataKinds
                     , FlexibleContexts
                     , GADTs
                     , PolyKinds
                     , TypeOperators
  ghc-options:         -Wall

  -- The Polysemy plugin is currently not supported by Haddock. Thus, the
  -- plugin needs to be disabled when building the documentation. The
  -- resulting type errors have to be ignored.
  if flag(PolysemyPluginEnabled)
    ghc-options:       -fplugin=Polysemy.Plugin
  else
    ghc-options:       -fdefer-type-errors
                       -fno-warn-deferred-type-errors

-- Build configuration for the actual `haskell-src-transformations` library.
library
  import:             deps

  hs-source-dirs:     src/lib
  exposed-modules:    HST.Application
                    , HST.CoreAlgorithm
                    , HST.Feature.CaseCompletion
                    , HST.Feature.GuardElimination
                    , HST.Feature.Optimization
                    , HST.Effect.Cancel
                    , HST.Effect.Env
                    , HST.Effect.Fresh
                    , HST.Effect.GetOpt
                    , HST.Effect.Report
                    , HST.Environment
                    , HST.Environment.FreshVars
<<<<<<< HEAD
                    , HST.Environment.Renaming
                    , HST.Options
=======
                    , HST.Feature.Optimization
                    , HST.Frontend.Syntax
                    , HST.Frontend.FromHSE
                    , HST.Frontend.ToHSE
  other-modules:      HST.Environment.Renaming
>>>>>>> 742d0e7e

-- Build configuration for the command line interface.
executable haskell-src-transformations
  import:             deps

  -- The @Main@ module is currently the only module of the command
  -- line interface.
  main-is:            Main.hs
  hs-source-dirs:     src/exe
  build-depends:      filepath          >= 1.4 && < 1.5
                    , directory         >= 1.3 && < 1.4
                    , haskell-src-transformations

-- Build configuration for the unit tests of the library.
test-suite haskell-src-transformations-unit-tests
  import:             deps

  type:               exitcode-stdio-1.0
  hs-source-dirs:     src/test
  main-is:            Spec.hs
  ghc-options:        -main-is Spec
  other-modules:      HST.ApplicationTests
                    , HST.CoreAlgorithmTests
                    , HST.Effect.CancelTests
                    , HST.Effect.ReportTests
  build-depends:      base
                    , haskell-src-transformations
                    , HUnit             >= 1.6  && < 1.7
                    , hspec             >= 2.7  && < 2.8
                    , mtl
                    , QuickCheck        >= 2.14 && < 2.15<|MERGE_RESOLUTION|>--- conflicted
+++ resolved
@@ -31,23 +31,14 @@
 
 -- Common settings and dependencies that are used by all stanzas below.
 common deps
-<<<<<<< HEAD
   build-depends:       base             >= 4.12  && < 4.13
                      , containers       >= 0.6   && < 0.7
+                     , directory        >= 1.3   && < 1.4
                      , extra            >= 1.7   && < 1.8
                      , haskell-src-exts >= 1.23  && < 1.24
                      , mtl              >= 2.2   && < 2.3
                      , polysemy         >= 1.3   && < 1.4
                      , polysemy-plugin  >= 0.2.5 && < 0.2.6
-=======
-  build-depends:       base             >= 4.12    && < 4.13
-                     , haskell-src-exts >= 1.23    && < 1.24
-                     , directory        >= 1.3.3.0 && < 1.3.3.1
-                     , extra            >= 1.7     && < 1.8
-                     , mtl              >= 2.2     && < 2.3
-                     , polysemy         >= 1.3     && < 1.4
-                     , polysemy-plugin  >= 0.2.5   && < 0.2.6
->>>>>>> 742d0e7e
 
   -- Base language which the package is written in.
   --
@@ -83,6 +74,9 @@
                     , HST.Feature.CaseCompletion
                     , HST.Feature.GuardElimination
                     , HST.Feature.Optimization
+                    , HST.Frontend.Syntax
+                    , HST.Frontend.FromHSE
+                    , HST.Frontend.ToHSE
                     , HST.Effect.Cancel
                     , HST.Effect.Env
                     , HST.Effect.Fresh
@@ -90,16 +84,8 @@
                     , HST.Effect.Report
                     , HST.Environment
                     , HST.Environment.FreshVars
-<<<<<<< HEAD
                     , HST.Environment.Renaming
                     , HST.Options
-=======
-                    , HST.Feature.Optimization
-                    , HST.Frontend.Syntax
-                    , HST.Frontend.FromHSE
-                    , HST.Frontend.ToHSE
-  other-modules:      HST.Environment.Renaming
->>>>>>> 742d0e7e
 
 -- Build configuration for the command line interface.
 executable haskell-src-transformations
@@ -110,7 +96,6 @@
   main-is:            Main.hs
   hs-source-dirs:     src/exe
   build-depends:      filepath          >= 1.4 && < 1.5
-                    , directory         >= 1.3 && < 1.4
                     , haskell-src-transformations
 
 -- Build configuration for the unit tests of the library.
@@ -129,5 +114,4 @@
                     , haskell-src-transformations
                     , HUnit             >= 1.6  && < 1.7
                     , hspec             >= 2.7  && < 2.8
-                    , mtl
                     , QuickCheck        >= 2.14 && < 2.15