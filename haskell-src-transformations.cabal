--- conflicted
+++ resolved
@@ -31,20 +31,15 @@
 
 -- Common settings and dependencies that are used by all stanzas below.
 common deps
-<<<<<<< HEAD
-  build-depends:       base              >= 4.12       && < 4.13
-                     , haskell-src-exts  >= 1.23       && < 1.24
-                     , ghc-lib-parser    >= 8.6        && < 9.0
-                     , ghc-lib-parser-ex >= 8.10.0.15  && < 9.0
-=======
-  build-depends:       base             >= 4.12    && < 4.13
-                     , haskell-src-exts >= 1.23    && < 1.24
-                     , directory        >= 1.3.3.0 && < 1.3.3.1
-                     , extra            >= 1.7     && < 1.8
-                     , mtl              >= 2.2     && < 2.3
-                     , polysemy         >= 1.3     && < 1.4
-                     , polysemy-plugin  >= 0.2.5   && < 0.2.6
->>>>>>> 1e89a458
+  build-depends:       base              >= 4.12      && < 4.13
+                     , ghc-lib-parser    >= 8.6       && < 9.0
+                     , ghc-lib-parser-ex >= 8.10.0.15 && < 9.0
+                     , haskell-src-exts  >= 1.23      && < 1.24
+                     , directory         >= 1.3.3.0   && < 1.3.3.1
+                     , extra             >= 1.7       && < 1.8
+                     , mtl               >= 2.2       && < 2.3
+                     , polysemy          >= 1.3       && < 1.4
+                     , polysemy-plugin   >= 0.2.5     && < 0.2.6
 
   -- Base language which the package is written in.
   --
