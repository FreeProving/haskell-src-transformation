--- conflicted
+++ resolved
@@ -83,20 +83,6 @@
   hs-source-dirs:     src/lib
   exposed-modules:    HST.Application
                     , HST.CoreAlgorithm
-<<<<<<< HEAD
-=======
-                    , HST.Feature.CaseCompletion
-                    , HST.Feature.GuardElimination
-                    , HST.Feature.Optimization
-                    , HST.Frontend.GHC.Config
-                    , HST.Frontend.GHC.From
-                    , HST.Frontend.GHC.To
-                    , HST.Frontend.HSE.Config
-                    , HST.Frontend.HSE.From
-                    , HST.Frontend.HSE.To
-                    , HST.Frontend.Syntax
-                    , HST.Frontend.Transformer.Messages
->>>>>>> 9d213f94
                     , HST.Effect.Cancel
                     , HST.Effect.Env
                     , HST.Effect.Fresh
@@ -121,6 +107,7 @@
                     , HST.Frontend.PrettyPrinter
                     , HST.Frontend.Syntax
                     , HST.Frontend.Transformer
+                    , HST.Frontend.Transformer.Messages
                     , HST.Options
                     , HST.Util.Predicates
                     , HST.Util.PrettyName
