cabal-version:       2.4

-- Package name, version and description.
name:                haskell-src-transformations
version:             0.1.1.0
category:            Language
-- synopsis: TODO A short (one-line) description of the package.
-- description:
--   TODO A longer description of the package.

-- Copyright information.
license:             BSD-3-Clause
license-file:        LICENSE
copyright:           (c) 2019, Kiel University

author:              Malte Clement <stu204333@mail.uni-kiel.de>
                   , Jan Christiansen <jan.christiansen@hs-flensburg.de>
maintainer:          jan.christiansen@hs-flensburg.de

-- Build configuration.
build-type:          Simple

-- A flag that controls whether the Polysemy plugin should be enabled or not.
-- The plugin is disabled by the `./tool/make-docs.sh` script since Haddock
-- does not support plugins.
flag PolysemyPluginEnabled {
  Description: Enable polysemy plugin
  Default:     True
  Manual:      False
}

-- Common settings and dependencies that are used by all stanzas below.
common deps
  build-depends:       base               >= 4.12      && < 4.13
                     , containers         >= 0.6       && < 0.7
                     , composition        >= 1.0       && < 1.1
                     , directory          >= 1.3       && < 1.4
                     , extra              >= 1.7       && < 1.8
                     , ghc-lib-parser     >= 8.10      && < 8.11
                     , ghc-lib-parser-ex  >= 8.10.0.15 && < 8.10.0.16
                     , haskell-src-exts   >= 1.23      && < 1.24
                     , mtl                >= 2.2       && < 2.3
                     , ordered-containers >= 0.2.2     && < 0.3
                     , polysemy           >= 1.3       && < 1.4
                     , polysemy-plugin    >= 0.2.5     && < 0.2.6

  -- Base language which the package is written in.
  --
  -- Polysemy needs a lot of language extensions. The language extensions
  -- which are required in every computation that uses Polysemy effects
  -- are enabled by default. Language extensions such as `TemplateHaskell`
  -- which are needed for the definition of custom effects only are enabled
  -- for individual files and are listed as `other-extensions`.
  default-language:    Haskell2010
  default-extensions:  DataKinds
                     , FlexibleContexts
                     , GADTs
                     , PolyKinds
                     , TypeOperators
  other-extensions:    BlockArguments
                     , FlexibleContexts
                     , LambdaCase
                     , RankNTypes
                     , ScopedTypeVariables
                     , StandaloneDeriving
                     , TemplateHaskell
                     , TypeApplications
                     , TypeFamilies
  ghc-options:         -Wall

  -- The Polysemy plugin is currently not supported by Haddock. Thus, the
  -- plugin needs to be disabled when building the documentation. The
  -- resulting type errors have to be ignored.
  if flag(PolysemyPluginEnabled)
    ghc-options:       -fplugin=Polysemy.Plugin
  else
    ghc-options:       -fdefer-type-errors
                       -fno-warn-deferred-type-errors

-- Build configuration for the actual `haskell-src-transformations` library.
library
  import:             deps

  hs-source-dirs:     src/lib
  exposed-modules:    HST.Application
                    , HST.CoreAlgorithm
                    , HST.Effect.Cancel
                    , HST.Effect.Env
                    , HST.Effect.Fresh
                    , HST.Effect.GetOpt
                    , HST.Effect.InputFile
                    , HST.Effect.PatternStack
                    , HST.Effect.Report
                    , HST.Effect.WithFrontend
                    , HST.Environment
                    , HST.Environment.LookupOrReport
                    , HST.Environment.Prelude
                    , HST.Feature.CaseCompletion
                    , HST.Feature.GuardElimination
                    , HST.Feature.Optimization
                    , HST.Frontend.GHC.Config
                    , HST.Frontend.GHC.From
                    , HST.Frontend.GHC.To
                    , HST.Frontend.HSE.Config
                    , HST.Frontend.HSE.From
                    , HST.Frontend.HSE.To
                    , HST.Frontend.Parser
                    , HST.Frontend.PrettyPrinter
                    , HST.Frontend.Syntax
                    , HST.Frontend.Transformer
                    , HST.Frontend.Transformer.Messages
                    , HST.Options
<<<<<<< HEAD
                    , HST.Util.Messages
=======
                    , HST.Util.FreeVars
>>>>>>> 339bb86e
                    , HST.Util.Predicates
                    , HST.Util.PrettyName
                    , HST.Util.Selectors
                    , HST.Util.Subst

-- Build configuration for the command line interface.
executable haskell-src-transformations
  import:             deps

  -- The @Main@ module is currently the only module of the command
  -- line interface.
  main-is:            Main.hs
  hs-source-dirs:     src/exe
  build-depends:      filepath          >= 1.4 && < 1.5
                    , haskell-src-transformations

-- Build configuration for the unit tests of the library.
test-suite haskell-src-transformations-unit-tests
  import:             deps

  type:               exitcode-stdio-1.0
  hs-source-dirs:     src/test
  main-is:            Spec.hs
  ghc-options:        -main-is Spec
  other-modules:      HST.ApplicationTests
                    , HST.CoreAlgorithmTests
                    , HST.Effect.CancelTests
                    , HST.Effect.FreshTests
                    , HST.Effect.ReportTests
                    , HST.Effect.SetExpectation
                    , HST.Test.Expectation
                    , HST.Test.Parser
                    , HST.Test.Runner
                    , HST.Util.FreeVarsTests
                    , HST.Util.SelectorsTests
                    , HST.Util.SubstTests
  build-depends:      haskell-src-transformations
                    , HUnit             >= 1.6  && < 1.7
                    , hspec             >= 2.7  && < 2.8
                    , QuickCheck        >= 2.14 && < 2.15<|MERGE_RESOLUTION|>--- conflicted
+++ resolved
@@ -110,11 +110,8 @@
                     , HST.Frontend.Transformer
                     , HST.Frontend.Transformer.Messages
                     , HST.Options
-<<<<<<< HEAD
+                    , HST.Util.FreeVars
                     , HST.Util.Messages
-=======
-                    , HST.Util.FreeVars
->>>>>>> 339bb86e
                     , HST.Util.Predicates
                     , HST.Util.PrettyName
                     , HST.Util.Selectors
