# HLint configuration file
# https://github.com/ndmitchell/hlint
##########################

# Record patterns don't improve the readability of the code necessarily.
- ignore: {name: "Use record patterns"}

# In the renaming module substitutions are modeled as functions.
# The usage of lambda abstractions actually improves the readability.
- ignore: {name: "Redundant lambda", within: ["HST.Environment.Renaming"]}

<<<<<<< HEAD
# When reporting errors and in the test suite we are using `$` and `do` to
# format code correctly.
- ignore: {name: "Redundant $"}
- ignore: {name: "Redundant do"}

# Duplication makes the test code easier to read.
- ignore: {name: "Reduce duplication", within: ["HST.Effect.ReportTests"]}
=======
# Aliases for qualified imports.
- modules:
  - {name: [ HST.CoreAlgorithm ], as: CA}
  - {name: [ HST.Frontend.Syntax ], as: S}
  - {name: [ HST.Frontend.FromHSE ], as: FromHSE}
  - {name: [ HST.Frontend.ToHSE ], as: ToHSE}
>>>>>>> ed430920
<|MERGE_RESOLUTION|>--- conflicted
+++ resolved
@@ -9,7 +9,6 @@
 # The usage of lambda abstractions actually improves the readability.
 - ignore: {name: "Redundant lambda", within: ["HST.Environment.Renaming"]}
 
-<<<<<<< HEAD
 # When reporting errors and in the test suite we are using `$` and `do` to
 # format code correctly.
 - ignore: {name: "Redundant $"}
@@ -17,11 +16,10 @@
 
 # Duplication makes the test code easier to read.
 - ignore: {name: "Reduce duplication", within: ["HST.Effect.ReportTests"]}
-=======
+
 # Aliases for qualified imports.
 - modules:
   - {name: [ HST.CoreAlgorithm ], as: CA}
   - {name: [ HST.Frontend.Syntax ], as: S}
   - {name: [ HST.Frontend.FromHSE ], as: FromHSE}
-  - {name: [ HST.Frontend.ToHSE ], as: ToHSE}
->>>>>>> ed430920
+  - {name: [ HST.Frontend.ToHSE ], as: ToHSE}