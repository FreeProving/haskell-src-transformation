-- | This module applies the main pattern-matching compilation algorithm and
--   the different features to a Haskell module.

module HST.Application
  ( processModule
  )
where

-- TODO too many variables generated
-- TODO only tuples supported

import           Control.Monad                  ( replicateM )
import           Control.Monad.Extra            ( ifM )
import           Polysemy                       ( Member
                                                , Members
                                                , Sem
                                                )

import           HST.CoreAlgorithm              ( match
                                                , err
                                                , isCons
                                                )
import           HST.Effect.Env                 ( Env
                                                , modifyEnv
                                                )
import           HST.Effect.Fresh               ( Fresh
                                                , freshVarPat
                                                , genericFreshPrefix
                                                )
import           HST.Effect.GetOpt              ( GetOpt
                                                , getOpt
                                                )
import           HST.Environment                ( ConEntry(..)
                                                , DataEntry(..)
                                                , insertConEntry
                                                , insertDataEntry
                                                )
import           HST.Environment.Prelude        ( insertPreludeEntries )
import           HST.Feature.CaseCompletion     ( applyCCModule )
import           HST.Feature.GuardElimination   ( getMatchName
                                                , applyGEModule
                                                )
import           HST.Feature.Optimization       ( optimize )
import qualified HST.Frontend.Syntax           as S
import           HST.Options                    ( optOptimizeCase )

-------------------------------------------------------------------------------
-- Application of Core Algorithm                                             --
-------------------------------------------------------------------------------

-- | Sequentially applies the different transformations to the given module
--   after initializing the environment with the data types declared in the
--   module.
--
--   Returns a new module with the transformed functions.
processModule
  :: (Members '[Env a, Fresh, GetOpt] r, S.EqAST a)
  => S.Module a
  -> Sem r (S.Module a)
processModule m = do
  insertPreludeEntries
  collectDataInfo m
  guardEliminatedM <- applyGEModule m
  caseCompletedM   <- applyCCModule guardEliminatedM
  useAlgoModule caseCompletedM

-- | Applies the core algorithm on each declaration in the given module.
useAlgoModule
  :: (Members '[Env a, Fresh, GetOpt] r, S.EqAST a)
  => S.Module a
  -> Sem r (S.Module a)
useAlgoModule (S.Module ds) = do
  dcls <- mapM useAlgoDecl ds
  return $ S.Module dcls

-- | Applies the core algorithm on the given declaration.
useAlgoDecl
  :: (Members '[Env a, Fresh, GetOpt] r, S.EqAST a)
  => S.Decl a
  -> Sem r (S.Decl a)
useAlgoDecl (S.FunBind _ ms) = do
  m' <- useAlgoMatches ms
  return (S.FunBind S.NoSrcSpan [m'])
useAlgoDecl v = return v

-- | Applies the core algorithm on a function declaration with the given
--   matches.
--
--   If the function has only one rule and no pattern is a constructor
--   pattern, the function is is left unchanged.
useAlgoMatches
  :: (Members '[Env a, Fresh, GetOpt] r, S.EqAST a)
  => [S.Match a]
  -> Sem r (S.Match a)
useAlgoMatches [m] | not (hasCons m) = return m
useAlgoMatches ms                    = useAlgo ms

-- | Tests whether the given match of a function declaration contains
--   a constructor pattern.
hasCons :: S.Match a -> Bool
hasCons (S.Match _ _ ps _ _        ) = any isCons ps
hasCons (S.InfixMatch _ p1 _ ps _ _) = any isCons (p1 : ps)

-- | Like 'useAlgoMatches' but applies the algorithm unconditionally.
useAlgo
  :: (Members '[Env a, Fresh, GetOpt] r, S.EqAST a)
  => [S.Match a]
  -> Sem r (S.Match a)
useAlgo ms = do
  let mname    = getMatchName ms
  let eqs = map (\(S.Match _ _ pats rhs _) -> (pats, selectExp rhs)) ms
  let funArity = (length . fst . head) eqs
  nVars <- replicateM funArity (freshVarPat genericFreshPrefix)
  nExp  <- match nVars eqs err
  nExp' <- ifM (getOpt optOptimizeCase) (optimize nExp) (return nExp)
  return $ S.Match S.NoSrcSpan
                   mname
                   nVars
                   (S.UnGuardedRhs S.NoSrcSpan nExp')
                   Nothing
 where
  selectExp :: S.Rhs a -> S.Exp a
  selectExp (S.UnGuardedRhs _ e) = e
  selectExp _                    = error "no UnGuardedRhs in selectExp"

<<<<<<< HEAD
-- a general version of add
addG :: (b -> PM a ()) -> Maybe b -> PM a ()
addG = maybe (return ())
-- addG f ma = maybe (return()) f ma

-- | The function 'collectDataInfo' takes a module and writes all datatype
--   declarations into the State with their name and constructors.
collectDataInfo :: S.Module a -> PM a ()
collectDataInfo (S.Module decls) = do
  mas <- mapM collectDataDecl decls
  mapM_ (addG addConstrMap) mas

-- | The function 'collectDataDecl' takes a Declaration and returns a pair of
--   a datatype name and a list of cunstructors if the declaration was a
--   DataDecl. Returns Nothing otherwise.
collectDataDecl :: S.Decl a -> PM a (Maybe (String, [Constructor a]))
collectDataDecl (S.DataDecl dhead cDecls) =
  return $ Just (fromName dhead, map getDataCons cDecls)
collectDataDecl _ = return Nothing

-- | The function 'getDataName' takes a QualConDecl and returns the contained
--   constructor.
getDataCons :: S.ConDecl a -> Constructor a
getDataCons (S.ConDecl cname types) =
  (S.UnQual S.NoSrcSpan cname, length types, False)
getDataCons (S.InfixConDecl _ cname _) = (S.UnQual S.NoSrcSpan cname, 2, True)
getDataCons (S.RecDecl _) = error "record notation is not supported"

-- |The function 'fromName' takes a Name and returns its String.
fromName :: S.Name a -> String
fromName (S.Ident  _ str) = str
fromName (S.Symbol _ str) = str

-- | The function 'processModule' sequentially applies the different
--   transformations to the given module after collecting the data types.
--   Returns a new module with the transformed functions.
processModule :: S.EqAST a => S.Module a -> PM a (S.Module a)
processModule m = do
  collectDataInfo m -- TODO  maybe unused
  eliminatedM    <- applyGEModule m
  caseCompletedM <- applyCCModule eliminatedM
  useAlgoModule caseCompletedM
=======
-------------------------------------------------------------------------------
-- Environment Initialization                                                --
-------------------------------------------------------------------------------

-- | Initializes the environment with the data types declared in the given
--   module.
collectDataInfo :: Member (Env a) r => S.Module a -> Sem r ()
collectDataInfo (S.Module decls) = mapM_ collectDataDecl decls

-- | Inserts entries for the data type and constructors declared by the given
--   declaration into the environment.
--
--   Leaves the environment unchanged, if the given declaration is not a
--   data type declaration.
collectDataDecl :: Member (Env a) r => S.Decl a -> Sem r ()
collectDataDecl (S.DataDecl dataName conDecls) = do
  let dataQName  = S.UnQual S.NoSrcSpan dataName
      conEntries = map (makeConEntry dataQName) conDecls
  modifyEnv $ insertDataEntry DataEntry
    { dataEntryName = dataQName
    , dataEntryCons = map conEntryName conEntries
    }
  mapM_ (modifyEnv . insertConEntry) conEntries
collectDataDecl _ = return ()
>>>>>>> 93737111

-- | Creates an environment entry for a constructor declaration.
makeConEntry :: S.QName a -> S.ConDecl a -> ConEntry a
makeConEntry dataQName (S.ConDecl cname types) = ConEntry
  { conEntryName    = S.UnQual S.NoSrcSpan cname
  , conEntryArity   = length types
  , conEntryIsInfix = False
  , conEntryType    = dataQName
  }
makeConEntry dataQName (S.InfixConDecl _ cname _) = ConEntry
  { conEntryName    = S.UnQual S.NoSrcSpan cname
  , conEntryArity   = 2
  , conEntryIsInfix = True
  , conEntryType    = dataQName
  }<|MERGE_RESOLUTION|>--- conflicted
+++ resolved
@@ -123,50 +123,6 @@
   selectExp (S.UnGuardedRhs _ e) = e
   selectExp _                    = error "no UnGuardedRhs in selectExp"
 
-<<<<<<< HEAD
--- a general version of add
-addG :: (b -> PM a ()) -> Maybe b -> PM a ()
-addG = maybe (return ())
--- addG f ma = maybe (return()) f ma
-
--- | The function 'collectDataInfo' takes a module and writes all datatype
---   declarations into the State with their name and constructors.
-collectDataInfo :: S.Module a -> PM a ()
-collectDataInfo (S.Module decls) = do
-  mas <- mapM collectDataDecl decls
-  mapM_ (addG addConstrMap) mas
-
--- | The function 'collectDataDecl' takes a Declaration and returns a pair of
---   a datatype name and a list of cunstructors if the declaration was a
---   DataDecl. Returns Nothing otherwise.
-collectDataDecl :: S.Decl a -> PM a (Maybe (String, [Constructor a]))
-collectDataDecl (S.DataDecl dhead cDecls) =
-  return $ Just (fromName dhead, map getDataCons cDecls)
-collectDataDecl _ = return Nothing
-
--- | The function 'getDataName' takes a QualConDecl and returns the contained
---   constructor.
-getDataCons :: S.ConDecl a -> Constructor a
-getDataCons (S.ConDecl cname types) =
-  (S.UnQual S.NoSrcSpan cname, length types, False)
-getDataCons (S.InfixConDecl _ cname _) = (S.UnQual S.NoSrcSpan cname, 2, True)
-getDataCons (S.RecDecl _) = error "record notation is not supported"
-
--- |The function 'fromName' takes a Name and returns its String.
-fromName :: S.Name a -> String
-fromName (S.Ident  _ str) = str
-fromName (S.Symbol _ str) = str
-
--- | The function 'processModule' sequentially applies the different
---   transformations to the given module after collecting the data types.
---   Returns a new module with the transformed functions.
-processModule :: S.EqAST a => S.Module a -> PM a (S.Module a)
-processModule m = do
-  collectDataInfo m -- TODO  maybe unused
-  eliminatedM    <- applyGEModule m
-  caseCompletedM <- applyCCModule eliminatedM
-  useAlgoModule caseCompletedM
-=======
 -------------------------------------------------------------------------------
 -- Environment Initialization                                                --
 -------------------------------------------------------------------------------
@@ -191,7 +147,6 @@
     }
   mapM_ (modifyEnv . insertConEntry) conEntries
 collectDataDecl _ = return ()
->>>>>>> 93737111
 
 -- | Creates an environment entry for a constructor declaration.
 makeConEntry :: S.QName a -> S.ConDecl a -> ConEntry a
