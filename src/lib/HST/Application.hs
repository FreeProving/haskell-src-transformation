--- conflicted
+++ resolved
@@ -160,22 +160,9 @@
 
 -- | Creates an environment entry for a constructor declaration.
 makeConEntry :: S.QName a -> S.ConDecl a -> ConEntry a
-<<<<<<< HEAD
 makeConEntry dataQName conDecl = ConEntry
   { conEntryName    = S.UnQual S.NoSrcSpan (S.conDeclName conDecl)
   , conEntryArity   = S.conDeclArity conDecl
   , conEntryIsInfix = S.conDeclIsInfix conDecl
-=======
-makeConEntry dataQName (S.ConDecl _ cname types) = ConEntry
-  { conEntryName    = S.UnQual S.NoSrcSpan cname
-  , conEntryArity   = length types
-  , conEntryIsInfix = False
-  , conEntryType    = dataQName
-  }
-makeConEntry dataQName (S.InfixConDecl _ _ cname _) = ConEntry
-  { conEntryName    = S.UnQual S.NoSrcSpan cname
-  , conEntryArity   = 2
-  , conEntryIsInfix = True
->>>>>>> 8f06c17a
   , conEntryType    = dataQName
   }