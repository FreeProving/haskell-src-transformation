--- conflicted
+++ resolved
@@ -206,14 +206,8 @@
   -> (String, [Constructor a])   -- Datatype
 findDataType cname = foldr
   (\c sc -> if cname `elem` map getConstrName (snd c) then c else sc)
-<<<<<<< HEAD
-  (error
-    ("findDataType: could not find data type for constructor " ++ show cname)
-  ) -- TODO fst und snd als synonym
-=======
-  (error "findDataType: could not find data type for constructor" -- " ++ show cname)
-                                                                 ) -- todo fst und snd als synonym
->>>>>>> 742d0e7e
+  (error "findDataType: could not find data type for constructor")
+  -- TODO fst und snd als synonym
 
 -- | Gets the name of the constructor matched by the given @case@ expression
 --   alternative.
