-- | This module contains commonly used getter functions that report fatal
--   internal errors if an AST node does not match.
module HST.Util.Selectors
  ( -- * Right-hand sides
    expFromUnguardedRhs
    -- * Pattern Names
  , getAltConName
  , getPatConName
  , getMaybePatConName
  , getPatVarName
    -- * Identifiers
  , findIdentifiers
  ) where

import           Data.Maybe          ( maybe )
import           Data.Set            ( Set )
import qualified Data.Set            as Set
import           Polysemy            ( Member, Members, Sem, run )

import           HST.Effect.Fresh    ( Fresh, freshIdent, genericFreshPrefix )
import           HST.Effect.Report   ( Report, evalReport, reportFatal )
import qualified HST.Frontend.Syntax as S
import           HST.Util.Messages   ( Severity(Error, Internal), message )

-------------------------------------------------------------------------------
-- Right-hand sides                                                          --
-------------------------------------------------------------------------------
-- | Gets the expression of the given unguarded right-hand side of a rule.
--
--   Reports a fatal internal error if the given right-hand side has a guard.
expFromUnguardedRhs :: Member Report r => S.Rhs a -> Sem r (S.Exp a)
expFromUnguardedRhs (S.UnGuardedRhs _ expr) = return expr
expFromUnguardedRhs (S.GuardedRhss _ _)     = reportFatal
  $ message Internal S.NoSrcSpan
  $ "Expected unguarded right-hand side."

-------------------------------------------------------------------------------
-- Pattern Names                                                             --
-------------------------------------------------------------------------------
-- | Gets the name of the outermost constructor matched by the given @case@
--   expression alternative.
getAltConName :: Member Report r => S.Alt a -> Sem r (S.QName a)
getAltConName (S.Alt _ p _ _) = getPatConName p

-- | Gets the name of the outermost constructor matched by the given pattern.
--
--   Reports a fatal error if the given pattern is not a constructor pattern.
getPatConName :: Member Report r => S.Pat a -> Sem r (S.QName a)
getPatConName (S.PApp _ conName _)        = return conName
getPatConName (S.PInfixApp _ _ conName _) = return conName
-- Constructor patterns with special syntax.
getPatConName (S.PList _ pats)
  | null pats = return $ S.Special S.NoSrcSpan (S.NilCon S.NoSrcSpan)
  | otherwise = return $ S.Special S.NoSrcSpan (S.ConsCon S.NoSrcSpan)
getPatConName (S.PTuple _ boxed pats)     = return
  $ S.Special S.NoSrcSpan (S.TupleCon S.NoSrcSpan boxed (length pats))
-- Look into parentheses recursively.
getPatConName (S.PParen _ pat)            = getPatConName pat
-- All other patterns are not constructor patterns.
getPatConName (S.PVar _ _)                = reportFatal
  $ message Error S.NoSrcSpan
  $ "Expected constructor pattern, got variable pattern."
getPatConName (S.PWildCard _)             = reportFatal
  $ message Error S.NoSrcSpan
  $ "Expected constructor pattern, got wildcard pattern."

-- | Like 'getPatConName' but returns @Nothing@ if the given pattern is not
--   a variable pattern.
getMaybePatConName :: S.Pat a -> Maybe (S.QName a)
getMaybePatConName = run . evalReport . getPatConName

-- | Extracts the name of the variable bound by the given variable pattern.
--
--   Returns a fresh variable for wildcard patterns.
--   The given pattern must be a variable or wildcard pattern. Otherwise a
--   fatal internal error is reported.
getPatVarName :: Members '[Fresh, Report] r => S.Pat a -> Sem r (S.Name a)
getPatVarName (S.PVar _ varName)    = return varName
getPatVarName (S.PWildCard srcSpan)
  = S.Ident srcSpan <$> freshIdent genericFreshPrefix
-- Look into parentheses recursively.
getPatVarName (S.PParen _ pat)      = getPatVarName pat
-- All other patterns are not variable patterns.
<<<<<<< HEAD
getPatVarName (S.PApp _ _ _) = reportFatal
  $ message Error S.NoSrcSpan
=======
getPatVarName (S.PApp _ _ _)        = reportFatal
  $ Message Error
>>>>>>> 339bb86e
  $ "Expected variable or wildcard pattern, got constructor pattern."
getPatVarName (S.PInfixApp _ _ _ _) = reportFatal
  $ message Error S.NoSrcSpan
  $ "Expected variable or wildcard pattern, got infix constructor pattern."
<<<<<<< HEAD
getPatVarName (S.PTuple _ _ _) = reportFatal
  $ message Error S.NoSrcSpan
  $ "Expected variable or wildcard pattern, got tuple pattern."
getPatVarName (S.PList _ _) = reportFatal
  $ message Error S.NoSrcSpan
  $ "Expected variable or wildcard pattern, got list pattern."
=======
getPatVarName (S.PTuple _ _ _)      = reportFatal
  $ Message Error
  $ "Expected variable or wildcard pattern, got tuple pattern."
getPatVarName (S.PList _ _)         = reportFatal
  $ Message Error
  $ "Expected variable or wildcard pattern, got list pattern."

-------------------------------------------------------------------------------
-- Find Identifiers in Modules                                               --
-------------------------------------------------------------------------------
-- | Class for all types that contain identifiers.
class HasIdentifiers a where
  findIdentifiers :: a -> Set String

-- | Collects all identifiers in a list of types containing identifiers.
instance HasIdentifiers a => HasIdentifiers [a] where
  findIdentifiers = Set.unions . map findIdentifiers

-- | Collects all identifiers in a `Maybe` value.
instance HasIdentifiers a => HasIdentifiers (Maybe a) where
  findIdentifiers = maybe Set.empty findIdentifiers

-- | Collects all identifiers in a module in a set.
instance HasIdentifiers (S.Module a) where
  findIdentifiers (S.Module _ _ _ decls) = findIdentifiers decls

-- | Collects all identifiers in a declaration.
instance HasIdentifiers (S.Decl a) where
  findIdentifiers (S.DataDecl _ _ _ _) = Set.empty
  findIdentifiers (S.FunBind _ ms)     = findIdentifiers ms
  findIdentifiers (S.OtherDecl _ _)    = Set.empty

-- | Collects all identifiers in a pattern matching rule.
instance HasIdentifiers (S.Match a) where
  findIdentifiers (S.Match _ name pats rhs binds)          = Set.unions
    [ findIdentifiers name
    , findIdentifiers pats
    , findIdentifiers rhs
    , findIdentifiers binds
    ]
  findIdentifiers (S.InfixMatch _ pat name pats rhs binds) = Set.unions
    [ findIdentifiers name
    , findIdentifiers (pat : pats)
    , findIdentifiers rhs
    , findIdentifiers binds
    ]

-- | Collects all identifiers in a pattern.
instance HasIdentifiers (S.Pat a) where
  findIdentifiers (S.PVar _ name)                 = findIdentifiers name
  findIdentifiers (S.PInfixApp _ pat1 qname pat2) = findIdentifiers qname
    `Set.union` (findIdentifiers pat1 `Set.union` findIdentifiers pat2)
  findIdentifiers (S.PApp _ qname pats)
    = findIdentifiers qname `Set.union` findIdentifiers pats
  findIdentifiers (S.PTuple _ _ pats)             = findIdentifiers pats
  findIdentifiers (S.PParen _ pat)                = findIdentifiers pat
  findIdentifiers (S.PList _ pats)                = findIdentifiers pats
  findIdentifiers (S.PWildCard _)                 = Set.empty

-- | Collects all identifiers in a right-hand side of a pattern matching rule.
instance HasIdentifiers (S.Rhs a) where
  findIdentifiers (S.UnGuardedRhs _ expr) = findIdentifiers expr
  findIdentifiers (S.GuardedRhss _ grhss) = findIdentifiers grhss

-- | Collects all identifiers in a guarded right-hand side.
instance HasIdentifiers (S.GuardedRhs a) where
  findIdentifiers (S.GuardedRhs _ cond expr)
    = findIdentifiers cond `Set.union` findIdentifiers expr

-- | Collects all identifiers in an expression.
instance HasIdentifiers (S.Exp a) where
  findIdentifiers (S.Var _ qname)            = findIdentifiers qname
  findIdentifiers (S.Con _ qname)            = findIdentifiers qname
  findIdentifiers (S.Lit _ _)                = Set.empty
  findIdentifiers (S.InfixApp _ exp1 _ exp2)
    = findIdentifiers exp1 `Set.union` findIdentifiers exp2
  findIdentifiers (S.App _ exp1 exp2)
    = findIdentifiers exp1 `Set.union` findIdentifiers exp2
  findIdentifiers (S.NegApp _ expr)          = findIdentifiers expr
  findIdentifiers (S.Lambda _ pats expr)
    = findIdentifiers pats `Set.union` findIdentifiers expr
  findIdentifiers (S.Let _ binds expr)
    = findIdentifiers binds `Set.union` findIdentifiers expr
  findIdentifiers (S.If _ cond exp1 exp2)    = findIdentifiers cond
    `Set.union` findIdentifiers exp1
    `Set.union` findIdentifiers exp2
  findIdentifiers (S.Case _ scrutinee alts)
    = findIdentifiers scrutinee `Set.union` findIdentifiers alts
  findIdentifiers (S.Tuple _ _ exps)         = findIdentifiers exps
  findIdentifiers (S.List _ exps)            = findIdentifiers exps
  findIdentifiers (S.Paren _ expr)           = findIdentifiers expr
  findIdentifiers (S.ExpTypeSig _ expr _)    = findIdentifiers expr

-- | Collects all identifiers in a @case@ alternative.
instance HasIdentifiers (S.Alt a) where
  findIdentifiers (S.Alt _ pat rhs binds) = findIdentifiers pat
    `Set.union` findIdentifiers rhs
    `Set.union` findIdentifiers binds

-- | Collects all identifiers in @let@ and @where@ bindings.
instance HasIdentifiers (S.Binds a) where
  findIdentifiers (S.BDecls _ decls) = findIdentifiers decls

-- | Takes the identifier in a `S.QName`.
instance HasIdentifiers (S.QName a) where
  findIdentifiers (S.Qual _ _ name) = findIdentifiers name
  findIdentifiers (S.UnQual _ name) = findIdentifiers name
  findIdentifiers (S.Special _ _)   = Set.empty

-- | Takes the identifier of a name.
instance HasIdentifiers (S.Name a) where
  findIdentifiers (S.Ident _ s)  = Set.singleton s
  findIdentifiers (S.Symbol _ _) = Set.empty
>>>>>>> 339bb86e
<|MERGE_RESOLUTION|>--- conflicted
+++ resolved
@@ -81,30 +81,17 @@
 -- Look into parentheses recursively.
 getPatVarName (S.PParen _ pat)      = getPatVarName pat
 -- All other patterns are not variable patterns.
-<<<<<<< HEAD
 getPatVarName (S.PApp _ _ _) = reportFatal
   $ message Error S.NoSrcSpan
-=======
-getPatVarName (S.PApp _ _ _)        = reportFatal
-  $ Message Error
->>>>>>> 339bb86e
   $ "Expected variable or wildcard pattern, got constructor pattern."
 getPatVarName (S.PInfixApp _ _ _ _) = reportFatal
   $ message Error S.NoSrcSpan
   $ "Expected variable or wildcard pattern, got infix constructor pattern."
-<<<<<<< HEAD
 getPatVarName (S.PTuple _ _ _) = reportFatal
   $ message Error S.NoSrcSpan
   $ "Expected variable or wildcard pattern, got tuple pattern."
 getPatVarName (S.PList _ _) = reportFatal
   $ message Error S.NoSrcSpan
-  $ "Expected variable or wildcard pattern, got list pattern."
-=======
-getPatVarName (S.PTuple _ _ _)      = reportFatal
-  $ Message Error
-  $ "Expected variable or wildcard pattern, got tuple pattern."
-getPatVarName (S.PList _ _)         = reportFatal
-  $ Message Error
   $ "Expected variable or wildcard pattern, got list pattern."
 
 -------------------------------------------------------------------------------
@@ -212,5 +199,4 @@
 -- | Takes the identifier of a name.
 instance HasIdentifiers (S.Name a) where
   findIdentifiers (S.Ident _ s)  = Set.singleton s
-  findIdentifiers (S.Symbol _ _) = Set.empty
->>>>>>> 339bb86e
+  findIdentifiers (S.Symbol _ _) = Set.empty