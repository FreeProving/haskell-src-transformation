{-# LANGUAGE PackageImports #-}

-- | This module contains functions transforming Haskell modules and other
--   constructs of the AST data structure of the "HST.Frontend.Syntax" module
--   into the corresponding constructs of the AST data structure of
--   @ghc-lib-parser@.
--
--   Note that a construct of the AST data structure of HST can only be
--   transformed to the corresponding GHC construct if the former is
--   instantiated with the GHC types for source spans, literals and type
--   expressions.

module HST.Frontend.GHC.To where

import qualified "ghc-lib-parser" Bag          as GHC
import qualified "ghc-lib-parser" BasicTypes   as GHC
import qualified "ghc-lib-parser" DataCon      as GHC
import qualified "ghc-lib-parser" GHC.Hs       as GHC
import qualified "ghc-lib-parser" Module       as GHC
import qualified "ghc-lib-parser" Name         as GHC
import qualified "ghc-lib-parser" RdrName      as GHC
import qualified "ghc-lib-parser" SrcLoc       as GHC
import qualified "ghc-lib-parser" TcEvidence   as GHC
import qualified "ghc-lib-parser" TysWiredIn   as GHC
<<<<<<< HEAD
=======
import qualified "ghc-lib-parser" Module       as GHC
import qualified "ghc-lib-parser" Name         as GHC
import qualified "ghc-lib-parser" TyCon        as GHC
import qualified "ghc-lib-parser" Type         as GHC
import           Polysemy                       ( Member
                                                , Sem
                                                )
>>>>>>> 243c1116

import           HST.Effect.Report              ( Message(Message)
                                                , Report
                                                , Severity(Error)
                                                , reportFatal
                                                )
import qualified HST.Frontend.Syntax           as S
import           HST.Frontend.GHC.Config        ( GHC
                                                , LitWrapper(Lit, OverLit)
                                                , TypeWrapper(SigType)
                                                , OriginalModuleHead
                                                  ( originalModuleName
                                                  , originalModuleExports
                                                  , originalModuleImports
                                                  , originalModuleDeprecMessage
                                                  , originalModuleHaddockModHeader
                                                  )
                                                , DeclWrapper(Decl)
                                                )

-------------------------------------------------------------------------------
-- Modules                                                                   --
-------------------------------------------------------------------------------

-- | Transforms the @haskell-src-transformations@ representation of a Haskell
--   module into the @ghc-lib-parser@ representation of a located Haskell
--   module.
--
--   The module head is restored from the original module head. The module
--   name field does not affect the name of the resulting module.
transformModule
  :: Member Report r
  => S.Module GHC
  -> Sem r (GHC.Located (GHC.HsModule GHC.GhcPs))
transformModule (S.Module s omh _ decls) = do
  decls' <- mapM transformDecl decls
  return $ GHC.L
    (transformSrcSpan s)
    GHC.HsModule
      { GHC.hsmodName             = originalModuleName omh
      , GHC.hsmodExports          = originalModuleExports omh
      , GHC.hsmodImports          = originalModuleImports omh
      , GHC.hsmodDecls            = decls'
      , GHC.hsmodDeprecMessage    = originalModuleDeprecMessage omh
      , GHC.hsmodHaddockModHeader = originalModuleHaddockModHeader omh
      }

-------------------------------------------------------------------------------
-- Declarations                                                              --
-------------------------------------------------------------------------------

-- | Transforms an HST declaration into an GHC located declaration.
transformDecl :: Member Report r => S.Decl GHC -> Sem r (GHC.LHsDecl GHC.GhcPs)
transformDecl (S.DataDecl _ (Decl oDecl) _ _) = return oDecl
transformDecl (S.FunBind s matches          ) = do
  matchesName <- getMatchesName matches
  let funId = transformName GHC.varName matchesName
      s'    = transformSrcSpan s
  matches' <- transformMatches Function s' matches
  return $ GHC.L
    s'
    (GHC.ValD
      GHC.NoExtField
      GHC.FunBind { GHC.fun_ext     = GHC.NoExtField
                  , GHC.fun_id      = funId
                  , GHC.fun_matches = matches'
                  , GHC.fun_co_fn   = GHC.WpHole
                  , GHC.fun_tick    = []
                  }
    )
 where
  getMatchesName :: Member Report r => [S.Match GHC] -> Sem r (S.Name GHC)
  getMatchesName (S.Match _ name _ _ _ : _) = return name
  getMatchesName (S.InfixMatch _ _ name _ _ _ : _) = return name
  getMatchesName [] = reportFatal $ Message
    Error
    "Encountered empty match group in function binding during retransformation!"
transformDecl (S.OtherDecl _ (Decl oDecl)) = return oDecl

-------------------------------------------------------------------------------
-- Function Declarations                                                     --
-------------------------------------------------------------------------------

-- | Transforms an HST binding group into a GHC located binding group.
transformMaybeBinds
  :: Member Report r
  => Maybe (S.Binds GHC)
  -> Sem r (GHC.LHsLocalBinds GHC.GhcPs)
transformMaybeBinds Nothing =
  return $ GHC.L GHC.noSrcSpan (GHC.EmptyLocalBinds GHC.NoExtField)
transformMaybeBinds (Just (S.BDecls s decls)) = do
  (funBinds, sigs) <- mapM transformDecl decls >>= splitBDecls
  return $ GHC.L
    (transformSrcSpan s)
    (GHC.HsValBinds
      GHC.NoExtField
      (GHC.ValBinds GHC.NoExtField (GHC.listToBag funBinds) sigs)
    )
 where
  splitBDecls
    :: Member Report r
    => [GHC.LHsDecl GHC.GhcPs]
    -> Sem r ([GHC.LHsBindLR GHC.GhcPs GHC.GhcPs], [GHC.LSig GHC.GhcPs])
  splitBDecls []              = return $ ([], [])
  splitBDecls (decl : decls') = do
    (funBinds', sigs') <- splitBDecls decls'
    case decl of
      GHC.L s' (GHC.ValD _ fb@GHC.FunBind{}) ->
        return (GHC.L s' fb : funBinds', sigs')
      GHC.L s' (GHC.SigD _ sig) -> return (funBinds', GHC.L s' sig : sigs')
      _ ->
        reportFatal
          $  Message Error
          $  "Encountered unexpected declaration in binding group during "
          ++ "retransformation! (Only function and signature declarations are "
          ++ "allowed)"

-- | Type for the contexts where a match or match group can occur in the GHC
--   AST data structure.
data MatchContext = Function | LambdaExp | CaseAlt
  deriving (Eq, Show)

-- | Transforms a match context, a GHC source span of the matches and a list of
--   HST matches with into a GHC match group.
transformMatches
  :: Member Report r
  => MatchContext
  -> GHC.SrcSpan
  -> [S.Match GHC]
  -> Sem r (GHC.MatchGroup GHC.GhcPs (GHC.LHsExpr GHC.GhcPs))
transformMatches ctxt s matches = do
  matches' <- mapM (transformMatch ctxt) matches
  return GHC.MG { GHC.mg_ext    = GHC.NoExtField
                , GHC.mg_alts   = GHC.L s matches'
                , GHC.mg_origin = GHC.FromSource
                }

-- | Transforms an HST match with a match context into a GHC located match.
transformMatch
  :: Member Report r
  => MatchContext
  -> S.Match GHC
  -> Sem r (GHC.LMatch GHC.GhcPs (GHC.LHsExpr GHC.GhcPs))
transformMatch ctxt match = do
  let (s, name, pats, rhs, mBinds, fixity) = case match of
        S.Match s' name' pats' rhs' mBinds' ->
          (s', name', pats', rhs', mBinds', GHC.Prefix)
        S.InfixMatch s' pat name' pats' rhs' mBinds' ->
          (s', name', pat : pats', rhs', mBinds', GHC.Infix)
      ctxt' = case ctxt of
        Function -> GHC.FunRhs { GHC.mc_fun = transformName GHC.varName name
                               , GHC.mc_fixity = fixity
                               , GHC.mc_strictness = GHC.NoSrcStrict
                               }
        LambdaExp -> GHC.LambdaExpr
        CaseAlt   -> GHC.CaseAlt
  pats' <- mapM transformPat pats
  grhss <- transformRhs rhs mBinds
  return $ GHC.L
    (transformSrcSpan s)
    GHC.Match { GHC.m_ext   = GHC.NoExtField
              , GHC.m_ctxt  = ctxt'
              , GHC.m_pats  = pats'
              , GHC.m_grhss = grhss
              }

-- | Transforms an HST right-hand side and binding group into GHC guarded
--   right-hand sides.
transformRhs
  :: Member Report r
  => S.Rhs GHC
  -> Maybe (S.Binds GHC)
  -> Sem r (GHC.GRHSs GHC.GhcPs (GHC.LHsExpr GHC.GhcPs))
transformRhs rhs mBinds = do
  grhss <- case rhs of
    S.UnGuardedRhs s e -> do
      e' <- transformExp e
      return [GHC.L (transformSrcSpan s) (GHC.GRHS GHC.NoExtField [] e')]
    S.GuardedRhss _ grhss' -> mapM transformGuardedRhs grhss'
  lBinds <- transformMaybeBinds mBinds
  return GHC.GRHSs { GHC.grhssExt        = GHC.NoExtField
                   , GHC.grhssGRHSs      = grhss
                   , GHC.grhssLocalBinds = lBinds
                   }

-- | Transforms an HST guarded right-hand side into a GHC located guarded
--   right-hand side.
transformGuardedRhs
  :: Member Report r
  => S.GuardedRhs GHC
  -> Sem r (GHC.LGRHS GHC.GhcPs (GHC.LHsExpr GHC.GhcPs))
transformGuardedRhs (S.GuardedRhs s ge be) = do
  ge' <- transformExp ge
  be' <- transformExp be
  return $ GHC.L
    (transformSrcSpan s)
    (GHC.GRHS
      GHC.NoExtField
      [ GHC.L
          (transformSrcSpan (S.getSrcSpan ge))
          (GHC.BodyStmt GHC.NoExtField ge' GHC.noSyntaxExpr GHC.noSyntaxExpr)
      ]
      be'
    )

-------------------------------------------------------------------------------
-- Expressions                                                               --
-------------------------------------------------------------------------------

-- | Transforms an HST boxed mark into a GHC boxity.
transformBoxed :: S.Boxed -> GHC.Boxity
transformBoxed S.Boxed   = GHC.Boxed
transformBoxed S.Unboxed = GHC.Unboxed

-- | Transforms an HST expression into a GHC located expression.
transformExp :: Member Report r => S.Exp GHC -> Sem r (GHC.LHsExpr GHC.GhcPs)
transformExp (S.Var s name) = do
  exp' <- case name of
    S.Special _ (S.ExprHole _) -> return $ GHC.HsUnboundVar
      GHC.NoExtField
      (GHC.TrueExprHole (GHC.mkOccName GHC.varName "_"))
      -- TODO Could this be in another name space?
    _ -> do
      name' <- transformQName GHC.varName name
      return $ GHC.HsVar GHC.NoExtField name'
  return $ GHC.L (transformSrcSpan s) exp'
transformExp (S.Con s name) =
  GHC.L (transformSrcSpan s)
    .   GHC.HsVar GHC.NoExtField
    <$> transformQName GHC.dataName name
transformExp (S.Lit s (Lit lit)) =
  return $ GHC.L (transformSrcSpan s) (GHC.HsLit GHC.NoExtField lit)
transformExp (S.Lit s (OverLit lit)) =
  return $ GHC.L (transformSrcSpan s) (GHC.HsOverLit GHC.NoExtField lit)
transformExp (S.InfixApp s e1 qOp e2) =
  GHC.L (transformSrcSpan s)
    <$> (   GHC.OpApp GHC.NoExtField
        <$> transformExp e1
        <*> transformQOp qOp
        <*> transformExp e2
        )
transformExp (S.App s e1 e2) =
  GHC.L (transformSrcSpan s)
    <$> (GHC.HsApp GHC.NoExtField <$> transformExp e1 <*> transformExp e2)
transformExp (S.NegApp s e) =
  GHC.L (transformSrcSpan s)
    <$> (   GHC.NegApp GHC.NoExtField
        <$> transformExp e
        <*> return GHC.noSyntaxExpr
        )
transformExp (S.Lambda s pats e) =
  let s'    = transformSrcSpan s
      match = S.Match s
                      (S.Ident S.NoSrcSpan "")
                      pats
                      (S.UnGuardedRhs (S.getSrcSpan e) e)
                      Nothing
  in  GHC.L s'
        <$> (GHC.HsLam GHC.NoExtField <$> transformMatches LambdaExp s' [match])
transformExp (S.Let s binds e) =
  GHC.L (transformSrcSpan s)
    <$> (   GHC.HsLet GHC.NoExtField
        <$> transformMaybeBinds (Just binds)
        <*> transformExp e
        )
transformExp (S.If s e1 e2 e3) =
  GHC.L (transformSrcSpan s)
    <$> (   GHC.HsIf GHC.NoExtField (Just GHC.noSyntaxExpr)
        <$> transformExp e1
        <*> transformExp e2
        <*> transformExp e3
        )
-- TODO Is Nothing instead of Just GHC.noSyntaxExpr possible as well?
transformExp (S.Case s e alts) =
  let s' = transformSrcSpan s
  in  GHC.L s'
        <$> (   GHC.HsCase GHC.NoExtField
            <$> transformExp e
            <*> transformAlts s' alts
            )
transformExp (S.Tuple s boxed es) =
  GHC.L (transformSrcSpan s)
    <$> (   GHC.ExplicitTuple GHC.NoExtField
        <$> mapM transformExpTuple es
        <*> return (transformBoxed boxed)
        )
 where
  transformExpTuple
    :: Member Report r => S.Exp GHC -> Sem r (GHC.LHsTupArg GHC.GhcPs)
  transformExpTuple e' =
    GHC.L (transformSrcSpan (S.getSrcSpan e'))
      <$> (GHC.Present GHC.NoExtField <$> transformExp e')
transformExp (S.List s es) =
  GHC.L (transformSrcSpan s)
    <$> (GHC.ExplicitList GHC.NoExtField Nothing <$> mapM transformExp es)
-- TODO Is Just GHC.noSyntaxExpr instead of Nothing possible as well?
transformExp (S.Paren s e) =
  GHC.L (transformSrcSpan s) <$> (GHC.HsPar GHC.NoExtField <$> transformExp e)
transformExp (S.ExpTypeSig s e (SigType typ)) =
  GHC.L (transformSrcSpan s)
    <$> (GHC.ExprWithTySig GHC.NoExtField <$> transformExp e <*> return typ)

transformAlts
  :: Member Report r
  => GHC.SrcSpan
  -> [S.Alt GHC]
  -> Sem r (GHC.MatchGroup GHC.GhcPs (GHC.LHsExpr GHC.GhcPs))
-- The source span information of the group of case alternatives seems to be
-- missing in the HSE syntax and therefore in our syntax, so the source span
-- of the entire case construct is inserted instead
transformAlts s alts = transformMatches CaseAlt s (map altToMatch alts)
 where
  altToMatch :: S.Alt GHC -> S.Match GHC
  altToMatch (S.Alt s' pat rhs mBinds) =
    S.Match s' (S.Ident S.NoSrcSpan "") [pat] rhs mBinds

-------------------------------------------------------------------------------
-- Patterns                                                                  --
-------------------------------------------------------------------------------

-- | Transforms an HST pattern into a GHC located pattern.
transformPat :: Member Report r => S.Pat GHC -> Sem r (GHC.LPat GHC.GhcPs)
transformPat (S.PVar s name) = return $ GHC.L
  (transformSrcSpan s)
  (GHC.VarPat GHC.NoExtField (transformName GHC.varName name))
transformPat (S.PInfixApp s pat1 qName pat2) =
  GHC.L (transformSrcSpan s)
    <$> (   GHC.ConPatIn
        <$> transformQName GHC.dataName qName
        <*> (GHC.InfixCon <$> transformPat pat1 <*> transformPat pat2)
        )
transformPat (S.PApp s qName pats) =
  GHC.L (transformSrcSpan s)
    <$> (   GHC.ConPatIn
        <$> transformQName GHC.dataName qName
        <*> (GHC.PrefixCon <$> mapM transformPat pats)
        )
transformPat (S.PTuple s boxed pats) =
  GHC.L (transformSrcSpan s)
    <$> (GHC.TuplePat GHC.NoExtField <$> mapM transformPat pats <*> return
          (transformBoxed boxed)
        )
transformPat (S.PParen s pat) =
  GHC.L (transformSrcSpan s)
    <$> (GHC.ParPat GHC.NoExtField <$> transformPat pat)
transformPat (S.PList s pats) =
  GHC.L (transformSrcSpan s)
    <$> (GHC.ListPat GHC.NoExtField <$> mapM transformPat pats)
transformPat (S.PWildCard s) =
  return $ GHC.L (transformSrcSpan s) (GHC.WildPat GHC.NoExtField)

-------------------------------------------------------------------------------
-- Names                                                                     --
-------------------------------------------------------------------------------

-- | Transforms an HST module name into a GHC module name.
transformModuleName :: S.ModuleName GHC -> GHC.ModuleName
transformModuleName (S.ModuleName _ str) = GHC.mkModuleName str

-- | Transforms an HST qualified name with GHC name space into a GHC located
--   reader name.
transformQName
  :: Member Report r
  => GHC.NameSpace
  -> S.QName GHC
  -> Sem r (GHC.Located GHC.RdrName)
transformQName nameSpace (S.Qual s modName name) = return $ GHC.L
  (transformSrcSpan s)
  (GHC.Qual (transformModuleName modName) (transformNameOcc nameSpace name))
transformQName nameSpace (S.UnQual s name) = return
  $ GHC.L (transformSrcSpan s) (GHC.Unqual (transformNameOcc nameSpace name))
transformQName _ (S.Special s spCon) =
  GHC.L (transformSrcSpan s) <$> (GHC.Exact <$> transformSpecialCon spCon)

-- | Transforms an HST name with GHC name space into a GHC located reader name.
transformName :: GHC.NameSpace -> S.Name GHC -> GHC.Located GHC.RdrName
transformName nameSpace (S.Ident s str) =
  GHC.L (transformSrcSpan s) (GHC.Unqual (GHC.mkOccName nameSpace str))
transformName nameSpace (S.Symbol s str) =
  GHC.L (transformSrcSpan s) (GHC.Unqual (GHC.mkOccName nameSpace str))

-- | Transforms an HST name with GHC name space into a GHC occurrence name.
transformNameOcc :: GHC.NameSpace -> S.Name GHC -> GHC.OccName
transformNameOcc nameSpace (S.Ident  _ str) = GHC.mkOccName nameSpace str
transformNameOcc nameSpace (S.Symbol _ str) = GHC.mkOccName nameSpace str

-- | Transforms an HST qualified operator into a GHC located expression.
transformQOp :: Member Report r => S.QOp GHC -> Sem r (GHC.LHsExpr GHC.GhcPs)
transformQOp (S.QVarOp s qName) =
  GHC.L (transformSrcSpan s)
    <$> (GHC.HsVar GHC.NoExtField <$> transformQName GHC.varName qName)
transformQOp (S.QConOp s qName) =
  GHC.L (transformSrcSpan s)
    <$> (GHC.HsVar GHC.NoExtField <$> transformQName GHC.dataName qName)

-- | Transforms an HST special constructor into a GHC name.
--
--   Expression holes appear at expression level in the GHC AST and are
--   transformed in 'transformExp' instead.
<<<<<<< HEAD
transformSpecialCon :: S.SpecialCon GHC -> GHC.Name
transformSpecialCon (S.UnitCon _) = GHC.dataConName GHC.unitDataCon
transformSpecialCon (S.UnboxedSingleCon _) =
  GHC.dataConName GHC.unboxedUnitDataCon
transformSpecialCon (S.TupleCon _ boxed arity) =
  GHC.dataConName (GHC.tupleDataCon (transformBoxed boxed) arity)
transformSpecialCon (S.NilCon  _) = GHC.dataConName GHC.nilDataCon
transformSpecialCon (S.ConsCon _) = GHC.dataConName GHC.consDataCon
=======
transformSpecialCon :: Member Report r => S.SpecialCon GHC -> Sem r GHC.Name
transformSpecialCon (S.UnitCon _) = return $ GHC.tyConName GHC.unitTyCon
transformSpecialCon (S.ListCon _) = return GHC.listTyConName
transformSpecialCon (S.FunCon  _) = return $ GHC.tyConName GHC.funTyCon
transformSpecialCon (S.TupleCon _ boxed arity) =
  return $ GHC.tyConName (GHC.tupleTyCon (transformBoxed boxed) arity)
transformSpecialCon (S.Cons _) = return GHC.consDataConName
transformSpecialCon (S.UnboxedSingleCon _) =
  return $ GHC.tupleTyConName GHC.UnboxedTuple 0
>>>>>>> 243c1116
transformSpecialCon (S.ExprHole _) =
  reportFatal
    $  Message Error
    $  "Encountered expression hole at name level in retransformation! "
    ++ "(Expression holes should be transformed at expression level with "
    ++ "the ghc-lib front end)"

-------------------------------------------------------------------------------
-- Source Spans                                                              --
-------------------------------------------------------------------------------

-- | Unwraps the HST type for source spans into an GHC source span.
transformSrcSpan :: S.SrcSpan GHC -> GHC.SrcSpan
transformSrcSpan (S.SrcSpan s) = s
transformSrcSpan S.NoSrcSpan   = GHC.noSrcSpan<|MERGE_RESOLUTION|>--- conflicted
+++ resolved
@@ -22,16 +22,9 @@
 import qualified "ghc-lib-parser" SrcLoc       as GHC
 import qualified "ghc-lib-parser" TcEvidence   as GHC
 import qualified "ghc-lib-parser" TysWiredIn   as GHC
-<<<<<<< HEAD
-=======
-import qualified "ghc-lib-parser" Module       as GHC
-import qualified "ghc-lib-parser" Name         as GHC
-import qualified "ghc-lib-parser" TyCon        as GHC
-import qualified "ghc-lib-parser" Type         as GHC
 import           Polysemy                       ( Member
                                                 , Sem
                                                 )
->>>>>>> 243c1116
 
 import           HST.Effect.Report              ( Message(Message)
                                                 , Report
@@ -431,26 +424,14 @@
 --
 --   Expression holes appear at expression level in the GHC AST and are
 --   transformed in 'transformExp' instead.
-<<<<<<< HEAD
-transformSpecialCon :: S.SpecialCon GHC -> GHC.Name
-transformSpecialCon (S.UnitCon _) = GHC.dataConName GHC.unitDataCon
+transformSpecialCon :: Member Report r => S.SpecialCon GHC -> Sem r GHC.Name
+transformSpecialCon (S.UnitCon _) = return $ GHC.dataConName GHC.unitDataCon
 transformSpecialCon (S.UnboxedSingleCon _) =
-  GHC.dataConName GHC.unboxedUnitDataCon
+  return $ GHC.dataConName GHC.unboxedUnitDataCon
 transformSpecialCon (S.TupleCon _ boxed arity) =
-  GHC.dataConName (GHC.tupleDataCon (transformBoxed boxed) arity)
-transformSpecialCon (S.NilCon  _) = GHC.dataConName GHC.nilDataCon
-transformSpecialCon (S.ConsCon _) = GHC.dataConName GHC.consDataCon
-=======
-transformSpecialCon :: Member Report r => S.SpecialCon GHC -> Sem r GHC.Name
-transformSpecialCon (S.UnitCon _) = return $ GHC.tyConName GHC.unitTyCon
-transformSpecialCon (S.ListCon _) = return GHC.listTyConName
-transformSpecialCon (S.FunCon  _) = return $ GHC.tyConName GHC.funTyCon
-transformSpecialCon (S.TupleCon _ boxed arity) =
-  return $ GHC.tyConName (GHC.tupleTyCon (transformBoxed boxed) arity)
-transformSpecialCon (S.Cons _) = return GHC.consDataConName
-transformSpecialCon (S.UnboxedSingleCon _) =
-  return $ GHC.tupleTyConName GHC.UnboxedTuple 0
->>>>>>> 243c1116
+  return $ GHC.dataConName (GHC.tupleDataCon (transformBoxed boxed) arity)
+transformSpecialCon (S.NilCon  _) = return $ GHC.dataConName GHC.nilDataCon
+transformSpecialCon (S.ConsCon _) = return $ GHC.dataConName GHC.consDataCon
 transformSpecialCon (S.ExprHole _) =
   reportFatal
     $  Message Error
