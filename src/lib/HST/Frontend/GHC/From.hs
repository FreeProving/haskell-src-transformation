{-# LANGUAGE PackageImports #-}

-- | This module contains functions transforming Haskell modules and other
--   constructs of the AST data structure of @ghc-lib-parser@ into the
--   corresponding constructs of the AST data structure in the
--   "HST.Frontend.Syntax" module.

module HST.Frontend.GHC.From where


import           Data.Map                       ( Map )
import qualified Data.Map                      as Map
import           Data.Maybe                     ( catMaybes
                                                , isJust
                                                )
import qualified "ghc-lib-parser" Bag          as GHC
import qualified "ghc-lib-parser" BasicTypes   as GHC
import qualified "ghc-lib-parser" ConLike      as GHC
import qualified "ghc-lib-parser" DataCon      as GHC
import qualified "ghc-lib-parser" GHC.Hs       as GHC
import qualified "ghc-lib-parser" Module       as GHC
import qualified "ghc-lib-parser" Name         as GHC
import qualified "ghc-lib-parser" RdrName      as GHC
import qualified "ghc-lib-parser" SrcLoc       as GHC
import qualified "ghc-lib-parser" Type         as GHC
import qualified "ghc-lib-parser" TysWiredIn   as GHC
import           Polysemy                       ( Member
                                                , Sem
                                                )

<<<<<<< HEAD
import           HST.Effect.Report              ( Message(Message)
                                                , Report
                                                , Severity(Error)
                                                , notSupported
                                                , reportFatal
                                                , skipNotSupported
                                                )
=======
import           HST.Effect.Report              ( Report )
>>>>>>> 9d213f94
import           HST.Frontend.GHC.Config        ( GHC
                                                , LitWrapper(Lit, OverLit)
                                                , TypeWrapper(SigType)
                                                , OriginalModuleHead
                                                  ( OriginalModuleHead
                                                  )
                                                , DeclWrapper(Decl)
                                                )
import qualified HST.Frontend.Syntax           as S
import           HST.Frontend.Transformer.Messages
                                                ( notSupported
                                                , skipNotSupported
                                                )

-------------------------------------------------------------------------------
-- Modules                                                                   --
-------------------------------------------------------------------------------

-- | Transforms the @ghc-lib-parser@ representation of a located Haskell module
--   into the @haskell-src-transformations@ representation of a Haskell module.
transformModule
  :: Member Report r
  => GHC.Located (GHC.HsModule GHC.GhcPs)
  -> Sem r (S.Module GHC)
transformModule (GHC.L s modul) =
  let modName' = transformModuleName <$> GHC.hsmodName modul
  in  S.Module
          (transformSrcSpan s)
          (OriginalModuleHead (GHC.hsmodName modul)
                              (GHC.hsmodExports modul)
                              (GHC.hsmodImports modul)
                              (GHC.hsmodDeprecMessage modul)
                              (GHC.hsmodHaddockModHeader modul)
          )
          modName'
        <$> mapM transformDecl (GHC.hsmodDecls modul)

-------------------------------------------------------------------------------
-- Declarations                                                              --
-------------------------------------------------------------------------------

-- | Transforms a GHC located declaration into an HST declaration.
--
--   Unsupported declarations are preserved by wrapping them in the
--   'S.OtherDecl' constructor.
transformDecl :: Member Report r => GHC.LHsDecl GHC.GhcPs -> Sem r (S.Decl GHC)

-- Data type and newtype declarations are supported.
transformDecl decl@(GHC.L s (GHC.TyClD _ dataDecl@GHC.DataDecl{})) = do
  mDataDefn <- transformDataDefn (GHC.tcdDataDefn dataDecl)
  case mDataDefn of
    Nothing       -> return $ S.OtherDecl (transformSrcSpan s) (Decl decl)
    Just dataDefn -> do
      name <- transformRdrNameUnqual (GHC.tcdLName dataDecl)
      return $ S.DataDecl (transformSrcSpan s) (Decl decl) name dataDefn

-- Function declarations are supported.
transformDecl (GHC.L s (GHC.ValD _ fb@GHC.FunBind{})) =
  S.FunBind (transformSrcSpan s) <$> transformMatchGroup (GHC.fun_matches fb)

-- Type and data families, type declarations, type classes and extension
-- declarations are not supported and therefore skipped. The user is explicitly
-- informed about skipped type classes since they might contain pattern
-- matching.
transformDecl decl@(GHC.L s (GHC.TyClD _ GHC.FamDecl{})) =
  return $ S.OtherDecl (transformSrcSpan s) (Decl decl)
transformDecl decl@(GHC.L s (GHC.TyClD _ GHC.SynDecl{})) =
  return $ S.OtherDecl (transformSrcSpan s) (Decl decl)
transformDecl decl@(GHC.L s (GHC.TyClD _ GHC.ClassDecl{})) = do
  skipNotSupported "Type classes"
  return $ S.OtherDecl (transformSrcSpan s) (Decl decl)
transformDecl (     GHC.L _ (GHC.TyClD _ (GHC.XTyClDecl x))) = GHC.noExtCon x

-- Type class instances, data family instances, type family instances and
-- extension declarations are not supported and therefore skipped. The user is
-- explicitly informed about the first two since they might contain pattern
-- matching.
transformDecl decl@(GHC.L s (GHC.InstD _ GHC.ClsInstD{}   )) = do
  skipNotSupported "Type class instances"
  return $ S.OtherDecl (transformSrcSpan s) (Decl decl)
transformDecl decl@(GHC.L s (GHC.InstD _ GHC.DataFamInstD{})) = do
  skipNotSupported "Data family instances"
  return $ S.OtherDecl (transformSrcSpan s) (Decl decl)
transformDecl decl@(GHC.L s (GHC.InstD _ GHC.TyFamInstD{})) =
  return $ S.OtherDecl (transformSrcSpan s) (Decl decl)
transformDecl (     GHC.L _ (GHC.InstD _ (GHC.XInstDecl x))) = GHC.noExtCon x

-- More complex pattern bindings (pattern binds are never simple in the GHC
-- AST), abstraction bindings and pattern synonyms are not supported and
-- therefore skipped. The user is explicitly informed about this since there
-- may be errors due to this.
transformDecl decl@(GHC.L s (GHC.ValD  _ GHC.PatBind{}    )) = do
  skipNotSupported "Non-variable pattern bindings"
  return $ S.OtherDecl (transformSrcSpan s) (Decl decl)
transformDecl decl@(GHC.L s (GHC.ValD _ GHC.AbsBinds{})) = do
  skipNotSupported "Abstraction bindings"
  return $ S.OtherDecl (transformSrcSpan s) (Decl decl)
transformDecl decl@(GHC.L s (GHC.ValD _ (GHC.PatSynBind _ _))) = do
  skipNotSupported "Pattern synonyms"
  return $ S.OtherDecl (transformSrcSpan s) (Decl decl)

--  Variable bindings and extensions shouldn't occur in the AST after parsing.
transformDecl decl@(GHC.L s (GHC.ValD _ GHC.VarBind{})) =
  return $ S.OtherDecl (transformSrcSpan s) (Decl decl)
transformDecl (     GHC.L _ (GHC.ValD    _ (GHC.XHsBindsLR x))) = GHC.noExtCon x

-- Template Haskell is not supported. The user is informed when
-- splices are skipped since they contain expressions that are
-- not transformed.
transformDecl decl@(GHC.L s (GHC.SpliceD _ _                 )) = do
  skipNotSupported "Template Haskell splicing declarations"
  return $ S.OtherDecl (transformSrcSpan s) (Decl decl)

-- All other declarations are skipped silently.
transformDecl decl@(GHC.L s (GHC.DerivD _ _)) =
  return $ S.OtherDecl (transformSrcSpan s) (Decl decl)
transformDecl decl@(GHC.L s (GHC.SigD _ _)) =
  return $ S.OtherDecl (transformSrcSpan s) (Decl decl)
transformDecl decl@(GHC.L s (GHC.KindSigD _ _)) =
  return $ S.OtherDecl (transformSrcSpan s) (Decl decl)
transformDecl decl@(GHC.L s (GHC.DefD _ _)) =
  return $ S.OtherDecl (transformSrcSpan s) (Decl decl)
transformDecl decl@(GHC.L s (GHC.ForD _ _)) =
  return $ S.OtherDecl (transformSrcSpan s) (Decl decl)
transformDecl decl@(GHC.L s (GHC.WarningD _ _)) =
  return $ S.OtherDecl (transformSrcSpan s) (Decl decl)
transformDecl decl@(GHC.L s (GHC.AnnD _ _)) =
  return $ S.OtherDecl (transformSrcSpan s) (Decl decl)
transformDecl decl@(GHC.L s (GHC.RuleD _ _)) =
  return $ S.OtherDecl (transformSrcSpan s) (Decl decl)
transformDecl decl@(GHC.L s (GHC.DocD _ _)) =
  return $ S.OtherDecl (transformSrcSpan s) (Decl decl)
transformDecl decl@(GHC.L s (GHC.RoleAnnotD _ _)) =
  return $ S.OtherDecl (transformSrcSpan s) (Decl decl)
transformDecl (GHC.L _ (GHC.XHsDecl x)) = GHC.noExtCon x

-------------------------------------------------------------------------------
-- Data Type Declarations                                                    --
-------------------------------------------------------------------------------

-- | Transforms a GHC data definition into HST constructor declarations.
--
--   The result is wrapped inside the @Maybe@ type since some kinds of data
--   definitions are not supported by the pattern matching compiler and are
--   therefore skipped. @Nothing@ is returned if the data definition itself or
--   any of its constructors is not supported.
transformDataDefn
  :: Member Report r
  => GHC.HsDataDefn GHC.GhcPs
  -> Sem r (Maybe [S.ConDecl GHC])
transformDataDefn GHC.HsDataDefn { GHC.dd_cons = cons } = do
  conDecls <- mapM transformConDecl cons
  return $ if all isJust conDecls then Just (catMaybes conDecls) else Nothing
transformDataDefn (GHC.XHsDataDefn x) = GHC.noExtCon x

-- | Transforms a GHC located constructor declaration into an HST constructor
--   declaration.
--
--   The result is wrapped inside the @Maybe@ type since some kinds of
--   constructors are not supported by the pattern matching compiler in which
--   case the corresponding data definition is skipped.
transformConDecl
  :: Member Report r => GHC.LConDecl GHC.GhcPs -> Sem r (Maybe (S.ConDecl GHC))
transformConDecl (GHC.L s conDecl@GHC.ConDeclH98{}) = do
  name <- transformRdrNameUnqual (GHC.con_name conDecl)
  transformConDetails (transformSrcSpan s) name (GHC.con_args conDecl)
transformConDecl (GHC.L _ GHC.ConDeclGADT{}) = do
  skipNotSupported "GADT constructors"
  return Nothing
transformConDecl (GHC.L _ (GHC.XConDecl x)) = GHC.noExtCon x

-- | Transforms an HST constructor name and GHC constructor details into an HST
--   constructor declaration.
--
--   The result is wrapped inside the @Maybe@ type since some kinds of
--   constructors are not supported by the pattern matching compiler in which
--   case the corresponding data definition is skipped.
transformConDetails
  :: Member Report r
  => S.SrcSpan GHC
  -> S.Name GHC
  -> GHC.HsConDetails (GHC.LBangType GHC.GhcPs) recType
  -> Sem r (Maybe (S.ConDecl GHC))
transformConDetails s name (GHC.PrefixCon args) = return $ Just S.ConDecl
  { S.conDeclSrcSpan = s
  , S.conDeclName    = name
  , S.conDeclArity   = length args
  , S.conDeclIsInfix = False
  }
transformConDetails s name (GHC.InfixCon _ _) = return $ Just S.ConDecl
  { S.conDeclSrcSpan = s
  , S.conDeclName    = name
  , S.conDeclArity   = 2
  , S.conDeclIsInfix = True
  }
-- TODO Maybe use a Symbol instead of an Ident name for InfixCon (does that make a difference?)
transformConDetails _ _ (GHC.RecCon _) = do
  skipNotSupported "Record constructors"
  return Nothing

-------------------------------------------------------------------------------
-- Function Declarations                                                     --
-------------------------------------------------------------------------------

-- | Transforms a GHC located binding group into an HST binding group.
transformLocalBinds
  :: Member Report r
  => GHC.LHsLocalBinds GHC.GhcPs
  -> Sem r (Maybe (S.Binds GHC))
transformLocalBinds (GHC.L s (GHC.HsValBinds _ binds)) = do
  binds' <- transformValBinds binds
  return $ Just (S.BDecls (transformSrcSpan s) binds')
transformLocalBinds (GHC.L _ (GHC.EmptyLocalBinds _)) = return Nothing
transformLocalBinds (GHC.L _ (GHC.HsIPBinds _ _)) =
  notSupported "Implicit-parameters"
transformLocalBinds (GHC.L _ (GHC.XHsLocalBindsLR x)) = GHC.noExtCon x

-- | Transforms GHC value bindings into HST declarations.
transformValBinds
  :: Member Report r => GHC.HsValBinds GHC.GhcPs -> Sem r [S.Decl GHC]
transformValBinds (GHC.ValBinds _ binds sigs) = mapM
  transformDecl
  (  map (\(GHC.L s bind) -> GHC.L s (GHC.ValD GHC.NoExtField bind))
         (GHC.bagToList binds)
  ++ map (\(GHC.L s sig) -> GHC.L s (GHC.SigD GHC.NoExtField sig)) sigs
  )
transformValBinds (GHC.XValBindsLR _) =
  notSupported "Value bindings extensions"

-- | Transforms a GHC match group into HST matches.
transformMatchGroup
  :: Member Report r
  => GHC.MatchGroup GHC.GhcPs (GHC.LHsExpr GHC.GhcPs)
  -> Sem r [S.Match GHC]
transformMatchGroup GHC.MG { GHC.mg_alts = GHC.L _ matches } =
  mapM transformMatch matches
transformMatchGroup (GHC.XMatchGroup x) = GHC.noExtCon x

-- | Transforms a GHC located match into an HST match.
transformMatch
  :: Member Report r
  => GHC.LMatch GHC.GhcPs (GHC.LHsExpr GHC.GhcPs)
  -> Sem r (S.Match GHC)
transformMatch (GHC.L s match@GHC.Match{}) = do
  let s' = transformSrcSpan s
  (name', fixity) <- case GHC.m_ctxt match of
    ctxt@GHC.FunRhs{} -> do
      name <- transformRdrNameUnqual (GHC.mc_fun ctxt)
      return (name, GHC.mc_fixity ctxt)
    _ -> return $ (S.Ident S.NoSrcSpan "", GHC.Prefix)
  pats          <- mapM transformPat (GHC.m_pats match)
  (rhs, mBinds) <- transformGRHSs (GHC.m_grhss match)
  return $ case fixity of
    GHC.Prefix -> S.Match s' name' pats rhs mBinds
    GHC.Infix  -> S.InfixMatch s' (head pats) name' (tail pats) rhs mBinds
transformMatch (GHC.L _ (GHC.XMatch x)) = GHC.noExtCon x

-- | Transforms GHC guarded right-hand sides into an HST right-hand side and
--   binding group.
transformGRHSs
  :: Member Report r
  => GHC.GRHSs GHC.GhcPs (GHC.LHsExpr GHC.GhcPs)
  -> Sem r (S.Rhs GHC, Maybe (S.Binds GHC))
transformGRHSs grhss@GHC.GRHSs{} = do
  binds <- transformLocalBinds (GHC.grhssLocalBinds grhss)
  case GHC.grhssGRHSs grhss of
    [GHC.L s (GHC.GRHS _ [] body)] -> do
      body' <- transformExpr body
      return (S.UnGuardedRhs (transformSrcSpan s) body', binds)
    grhss' -> do
      grhss'' <- mapM transformGRHS grhss'
      return (S.GuardedRhss S.NoSrcSpan grhss'', binds)
        -- The source span here seems to be missing in the GHC AST
transformGRHSs (GHC.XGRHSs x) = GHC.noExtCon x

-- | Transforms a GHC guarded right-hand side into an HST guarded right-hand
--   side.
transformGRHS
  :: Member Report r
  => GHC.LGRHS GHC.GhcPs (GHC.LHsExpr GHC.GhcPs)
  -> Sem r (S.GuardedRhs GHC)
transformGRHS (GHC.L s (GHC.GRHS _ [gStmt] body)) =
  S.GuardedRhs (transformSrcSpan s)
    <$> transformStmtExpr gStmt
    <*> transformExpr body
transformGRHS (GHC.L _ (GHC.GRHS _ _ _)) =
  notSupported "Guarded right-hand sides without exactly one guard statement"
transformGRHS (GHC.L _ (GHC.XGRHS x)) = GHC.noExtCon x

-- | Transforms a GHC located statement consisting only of a single expression
--   into an HST expression.
transformStmtExpr
  :: Member Report r
  => GHC.LStmt GHC.GhcPs (GHC.LHsExpr GHC.GhcPs)
  -> Sem r (S.Exp GHC)
transformStmtExpr (GHC.L _ (GHC.BodyStmt _ body _ _)) = transformExpr body
-- TODO Are there more statements that can be safely converted to boolean expressions?
transformStmtExpr (GHC.L _ (GHC.LastStmt _ _ _ _)) =
  notSupported "Last statements in guards"
transformStmtExpr (GHC.L _ (GHC.BindStmt _ _ _ _ _)) =
  notSupported "Bind statements in guards"
transformStmtExpr (GHC.L _ (GHC.ApplicativeStmt _ _ _)) =
  notSupported "Applicative statements in guards"
transformStmtExpr (GHC.L _ (GHC.LetStmt _ _)) =
  notSupported "Let statements in guards"
transformStmtExpr (GHC.L _ (GHC.ParStmt _ _ _ _)) =
  notSupported "Parenthesised statements in guards"
transformStmtExpr (GHC.L _ GHC.TransStmt{}) =
  notSupported "Transform statements in guards"
transformStmtExpr (GHC.L _ GHC.RecStmt{}) =
  notSupported "Recursive statements in guards"
transformStmtExpr (GHC.L _ (GHC.XStmtLR x)) = GHC.noExtCon x

-------------------------------------------------------------------------------
-- Expressions                                                               --
-------------------------------------------------------------------------------

-- | Transforms a GHC boxity into an HST boxed mark.
transformBoxity :: GHC.Boxity -> S.Boxed
transformBoxity GHC.Boxed   = S.Boxed
transformBoxity GHC.Unboxed = S.Unboxed

-- | Transforms a GHC located expression into an HST expression.
transformExpr :: Member Report r => GHC.LHsExpr GHC.GhcPs -> Sem r (S.Exp GHC)
transformExpr (GHC.L s (GHC.HsVar _ name)) = do
  let s' = transformSrcSpan s
  name' <- transformRdrName name
  return $ case name' of
    (qName, False) -> S.Var s' qName
    (qName, True ) -> S.Con s' qName
transformExpr (GHC.L s (GHC.HsUnboundVar _ _)) =
  let s' = transformSrcSpan s
  in  return $ S.Var s' (S.Special s' (S.ExprHole s'))
transformExpr (GHC.L s (GHC.HsLit _ lit)) =
  return $ S.Lit (transformSrcSpan s) (Lit lit)
transformExpr (GHC.L s (GHC.HsOverLit _ lit)) =
  return $ S.Lit (transformSrcSpan s) (OverLit lit)
transformExpr (GHC.L s (GHC.OpApp _ e1 op e2)) = do
  e1'  <- transformExpr e1
  e2'  <- transformExpr e2
  op'  <- transformExpr op
  op'' <- case op' of
    (S.Var s' name) -> return $ S.QVarOp s' name
    (S.Con s' name) -> return $ S.QConOp s' name
    _ -> notSupported "Infix operators that aren't variables or constructors"
  return $ S.InfixApp (transformSrcSpan s) e1' op'' e2'
transformExpr (GHC.L s (GHC.HsApp _ e1 e2)) =
  S.App (transformSrcSpan s) <$> transformExpr e1 <*> transformExpr e2
transformExpr (GHC.L s (GHC.NegApp _ e _)) =
  S.NegApp (transformSrcSpan s) <$> transformExpr e
transformExpr (GHC.L s (GHC.HsLam _ mg)) = do
  mg' <- transformMatchGroup mg
  case mg' of
    [S.Match _ _ pats (S.UnGuardedRhs _ e) Nothing] ->
      return $ S.Lambda (transformSrcSpan s) pats e
    [S.Match _ _ _ _ (Just _)] ->
      notSupported "Lambda abstractions with bindings"
    [S.Match _ _ _ (S.GuardedRhss _ _) _] ->
      notSupported "Lambda abstractions with guards"
    [S.InfixMatch _ _ _ _ _ _] -> notSupported "Infix lambda abstractions"
    [] -> notSupported "Empty lambda abstractions"
    (_ : _ : _) -> notSupported "Lambda abstractions with multiple matches"
transformExpr (GHC.L s (GHC.HsLet _ binds e)) = do
  mBinds <- transformLocalBinds binds
  case mBinds of
    Nothing     -> notSupported "Let expressions with empty bindings"
    Just binds' -> S.Let (transformSrcSpan s) binds' <$> transformExpr e
transformExpr (GHC.L s (GHC.HsIf _ _ e1 e2 e3)) =
  S.If (transformSrcSpan s)
    <$> transformExpr e1
    <*> transformExpr e2
    <*> transformExpr e3
transformExpr (GHC.L s (GHC.HsCase _ e mg)) = do
  e'   <- transformExpr e
  mg'  <- transformMatchGroup mg
  alts <- mapM matchToAlt mg'
  return $ S.Case (transformSrcSpan s) e' alts
 where
  matchToAlt :: Member Report r => S.Match GHC -> Sem r (S.Alt GHC)
  matchToAlt (S.Match s' _ [pat] rhs mBinds) = return $ S.Alt s' pat rhs mBinds
  matchToAlt (S.Match _ _ _ _ _) =
    notSupported "Case alternatives without exactly one pattern"
  matchToAlt (S.InfixMatch _ _ _ _ _ _) =
    notSupported "Infix matches in case alternatives"
transformExpr (GHC.L s (GHC.ExplicitTuple _ tArgs boxity)) =
  S.Tuple (transformSrcSpan s) (transformBoxity boxity)
    <$> mapM transformTupleArg tArgs
transformExpr (GHC.L s (GHC.ExplicitList _ _ es)) =
  S.List (transformSrcSpan s) <$> mapM transformExpr es
transformExpr (GHC.L s (GHC.HsPar _ e)) =
  S.Paren (transformSrcSpan s) <$> transformExpr e
transformExpr (GHC.L s (GHC.ExprWithTySig _ e typeSig)) = do
  e' <- transformExpr e
  return $ S.ExpTypeSig (transformSrcSpan s) e' (SigType typeSig)

-- All other expressions are not supported.
transformExpr (GHC.L _ (GHC.HsConLikeOut _ _)) =
  notSupported "Expressions introduced by the type checker"
transformExpr (GHC.L _ (GHC.HsRecFld _ _)) = notSupported "Records"
transformExpr (GHC.L _ (GHC.HsOverLabel _ _ _)) =
  notSupported "Overloaded labels"
transformExpr (GHC.L _ (GHC.HsIPVar _ _)) = notSupported "Implicit parameters"
transformExpr (GHC.L _ (GHC.HsLamCase _ _)) =
  notSupported "Lambda-case-expressions"
transformExpr (GHC.L _ (GHC.HsAppType _ _ _)) =
  notSupported "Visible type applications"
transformExpr (GHC.L _ (GHC.SectionL _ _ _     )) = notSupported "Sections"
transformExpr (GHC.L _ (GHC.SectionR _ _ _     )) = notSupported "Sections"
transformExpr (GHC.L _ (GHC.ExplicitSum _ _ _ _)) = notSupported "Unboxed sums"
transformExpr (GHC.L _ (GHC.HsMultiIf _ _)) =
  notSupported "Multi-way if-expressions"
transformExpr (GHC.L _ (GHC.HsDo _ _ _)) = notSupported "do-expressions"
transformExpr (GHC.L _ GHC.RecordCon{} ) = notSupported "Records"
transformExpr (GHC.L _ GHC.RecordUpd{} ) = notSupported "Records"
transformExpr (GHC.L _ (GHC.ArithSeq _ _ _)) =
  notSupported "Arithmetic sequences"
transformExpr (GHC.L _ (GHC.HsSCC _ _ _ _)) =
  notSupported "Set-cost-centre-expressions"
transformExpr (GHC.L _ (GHC.HsCoreAnn _ _ _ _)) =
  notSupported "Core annotations"
transformExpr (GHC.L _ (GHC.HsBracket _ _)) =
  notSupported "Template Haskell expressions"
transformExpr (GHC.L _ (GHC.HsRnBracketOut _ _ _)) =
  notSupported "Template Haskell expressions"
transformExpr (GHC.L _ (GHC.HsTcBracketOut _ _ _)) =
  notSupported "Template Haskell expressions"
transformExpr (GHC.L _ (GHC.HsSpliceE _ _)) =
  notSupported "Template Haskell expressions"
transformExpr (GHC.L _ (GHC.HsProc _ _ _)) = notSupported "Arrow expressions"
transformExpr (GHC.L _ (GHC.HsStatic _ _)) = notSupported "Static pointers"
transformExpr (GHC.L _ (GHC.HsTick _ _ _)) =
  notSupported "Haskell program coverage"
transformExpr (GHC.L _ (GHC.HsBinTick _ _ _ _)) =
  notSupported "Haskell program coverage"
transformExpr (GHC.L _ (GHC.HsTickPragma _ _ _ _ _)) =
  notSupported "Haskell program coverage"
transformExpr (GHC.L _ (GHC.HsWrap _ _ _)) =
  notSupported "Expressions introduced by the type checker"
transformExpr (GHC.L _ (GHC.XExpr x)) = GHC.noExtCon x

-- | Transforms a GHC located tuple argument consisting of an expression into
--   an HST expression.
transformTupleArg
  :: Member Report r => GHC.LHsTupArg GHC.GhcPs -> Sem r (S.Exp GHC)
transformTupleArg (GHC.L _ (GHC.Present _ e)) = transformExpr e
transformTupleArg (GHC.L _ (GHC.Missing _)) =
  notSupported "Missing tuple arguments"
transformTupleArg (GHC.L _ (GHC.XTupArg x)) = GHC.noExtCon x

-------------------------------------------------------------------------------
-- Patterns                                                                  --
-------------------------------------------------------------------------------

-- | Transforms a GHC located pattern into an HST pattern.
transformPat :: Member Report r => GHC.LPat GHC.GhcPs -> Sem r (S.Pat GHC)
transformPat (GHC.L s (GHC.VarPat _ name)) =
  S.PVar (transformSrcSpan s) <$> transformRdrNameUnqual name
transformPat (GHC.L s (GHC.ConPatIn name cpds)) = do
  let s' = transformSrcSpan s
  (name', isCon) <- transformRdrName name
  case (cpds, isCon) of
    (GHC.InfixCon pat1 pat2, True) ->
      S.PInfixApp s'
        <$> transformPat pat1
        <*> return name'
        <*> transformPat pat2
    (GHC.PrefixCon pats, True) -> S.PApp s' name' <$> mapM transformPat pats
    (_, True) -> notSupported "Record constructors are not supported"
    _ -> notSupported "Only constructors can be applied in patterns"
-- TODO The documentation also mentions a more complicated ConPatOut.
-- Do we need to consider that?
transformPat (GHC.L s (GHC.TuplePat _ pats boxity)) =
  S.PTuple (transformSrcSpan s) (transformBoxity boxity)
    <$> mapM transformPat pats
transformPat (GHC.L s (GHC.ParPat _ pat)) =
  S.PParen (transformSrcSpan s) <$> transformPat pat
transformPat (GHC.L s (GHC.ListPat _ pats)) =
  S.PList (transformSrcSpan s) <$> mapM transformPat pats
transformPat (GHC.L s (GHC.WildPat _)) =
  return $ S.PWildCard (transformSrcSpan s)

-- All other patterns are not supported.
transformPat (GHC.L _ (GHC.LazyPat _ _)) = notSupported "Lazy patterns"
transformPat (GHC.L _ (GHC.AsPat _ _ _)) = notSupported "as-patterns"
transformPat (GHC.L _ (GHC.BangPat _ _)) = notSupported "Bang patterns"
transformPat (GHC.L _ (GHC.SumPat _ _ _ _)) =
  notSupported "Anonymous sum patterns"
transformPat (GHC.L _ GHC.ConPatOut{}) =
  notSupported "Constructor patterns out"
transformPat (GHC.L _ (GHC.ViewPat _ _ _)) = notSupported "View patterns"
transformPat (GHC.L _ (GHC.SplicePat _ _)) = notSupported "Template Haskell"
transformPat (GHC.L _ (GHC.LitPat    _ _)) = notSupported "Literal patterns"
transformPat (GHC.L _ (GHC.NPat _ _ _ _ )) = notSupported "Natural patterns"
transformPat (GHC.L _ (GHC.NPlusKPat _ _ _ _ _ _)) =
  notSupported "n+k patterns"
transformPat (GHC.L _ (GHC.SigPat _ _ _)) =
  notSupported "Patterns with type signature"
transformPat (GHC.L _ (GHC.CoPat _ _ _ _)) = notSupported "Coercion patterns"
transformPat (GHC.L _ (GHC.XPat x       )) = GHC.noExtCon x

-------------------------------------------------------------------------------
-- Names                                                                     --
-------------------------------------------------------------------------------

-- | Transforms a GHC module name with an HST source span into an HST module
--   name.
transformModuleName :: GHC.Located GHC.ModuleName -> S.ModuleName GHC
transformModuleName (GHC.L s modName) =
  S.ModuleName (transformSrcSpan s) (GHC.moduleNameString modName)

-- | Transforms a GHC located reader name into an HST qualified name and a
--   @Bool@ which is @True@ if the name belongs to a data constructor and
--   @False@ otherwise.
transformRdrName
  :: Member Report r => GHC.Located GHC.RdrName -> Sem r (S.QName GHC, Bool)
transformRdrName (GHC.L s (GHC.Unqual name)) =
  let s' = transformSrcSpan s
  in  return
        (S.UnQual s' (S.Ident s' (GHC.occNameString name)), GHC.isDataOcc name)
transformRdrName (GHC.L s (GHC.Qual modName name)) =
  let s' = transformSrcSpan s
  in  return
        ( S.Qual s'
                 (transformModuleName (GHC.L s modName))
                 (S.Ident s' (GHC.occNameString name))
        , GHC.isDataOcc name
        )
transformRdrName (GHC.L s (GHC.Exact name)) = do
  let s' = transformSrcSpan s
  specialCon <- transformSpecialCon s' name
  return (S.Special s' specialCon, True)
transformRdrName (GHC.L _ (GHC.Orig _ _)) = notSupported "Original names"

-- | Transforms a GHC located unqualified reader name into an HST name.
transformRdrNameUnqual
  :: Member Report r => GHC.Located GHC.RdrName -> Sem r (S.Name GHC)
transformRdrNameUnqual (GHC.L s (GHC.Unqual occName)) =
  return $ S.Ident (transformSrcSpan s) (GHC.occNameString occName)
transformRdrNameUnqual (GHC.L _ (GHC.Qual _ _)) =
  notSupported "Qualified names where unqualified names are expected"
transformRdrNameUnqual (GHC.L _ (GHC.Orig _ _)) = notSupported "Original names"
transformRdrNameUnqual (GHC.L _ (GHC.Exact _)) =
  notSupported "Exact names where unqualified names are expected"

-- | Transforms a GHC name with an HST source span into an HST special
--   constructor.
transformSpecialCon
  :: Member Report r => S.SrcSpan GHC -> GHC.Name -> Sem r (S.SpecialCon GHC)
transformSpecialCon s name = case Map.lookup name specialDataConMap of
  Just mkSpecialCon -> return $ mkSpecialCon s
  Nothing           -> case GHC.wiredInNameTyThing_maybe name of
    Just (GHC.AConLike (GHC.RealDataCon dataCon))
      | GHC.isUnboxedTupleCon dataCon
      -> return $ S.TupleCon s S.Unboxed $ GHC.dataConSourceArity dataCon
      | GHC.isTupleDataCon dataCon
      -> return $ S.TupleCon s S.Boxed $ GHC.dataConSourceArity dataCon
    _ ->
      reportFatal
        $ Message Error
        $ (  "Wired in data constructor not supported: "
          ++ GHC.occNameString (GHC.nameOccName name)
          )

-- | Maps GHC names of data constructors to functions that build HST special
--   constructor nodes with the given source span.
--
--   Tuple constructors cannot be transformed with this map and are instead
--   transformed directly in 'transformSpecialCon'.
--   Expression holes appear at expression level in the GHC AST and are
--   transformed in 'transformExpr' instead.
specialDataConMap :: Map GHC.Name (S.SrcSpan GHC -> S.SpecialCon GHC)
specialDataConMap = Map.fromList
  [ (GHC.dataConName GHC.unitDataCon       , S.UnitCon)
  , (GHC.dataConName GHC.nilDataCon        , S.NilCon)
  , (GHC.dataConName GHC.consDataCon       , S.ConsCon)
  , (GHC.dataConName GHC.unboxedUnitDataCon, S.UnboxedSingleCon)
  ]

-------------------------------------------------------------------------------
-- Source Spans                                                              --
-------------------------------------------------------------------------------

-- | Wraps a GHC source span into the HST type for source spans.
transformSrcSpan :: GHC.SrcSpan -> S.SrcSpan GHC
transformSrcSpan = S.SrcSpan<|MERGE_RESOLUTION|>--- conflicted
+++ resolved
@@ -28,17 +28,11 @@
                                                 , Sem
                                                 )
 
-<<<<<<< HEAD
 import           HST.Effect.Report              ( Message(Message)
                                                 , Report
                                                 , Severity(Error)
-                                                , notSupported
                                                 , reportFatal
-                                                , skipNotSupported
                                                 )
-=======
-import           HST.Effect.Report              ( Report )
->>>>>>> 9d213f94
 import           HST.Frontend.GHC.Config        ( GHC
                                                 , LitWrapper(Lit, OverLit)
                                                 , TypeWrapper(SigType)
