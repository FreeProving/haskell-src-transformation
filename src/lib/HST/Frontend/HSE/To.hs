-- | This module contains functions transforming Haskell modules and other
--   constructs of the AST data structure of the "HST.Frontend.Syntax" module
--   into the corresponding constructs of the AST data structure of
--   @haskell-src-exts@.
--
--   Note that a construct of the AST data structure of HST can only be
--   transformed to the corresponding HSE construct if the former is
--   instantiated with the HSE types for source spans, literals and type
--   expressions.
module HST.Frontend.HSE.To where

import qualified Language.Haskell.Exts   as HSE

import           HST.Frontend.HSE.Config
  ( HSE, OriginalModuleHead(originalModuleHead, originalModulePragmas,
                   originalModuleImports) )
import qualified HST.Frontend.Syntax     as S

-------------------------------------------------------------------------------
-- Modules                                                                   --
-------------------------------------------------------------------------------
-- | Transforms the @haskell-src-transformations@ representation of a Haskell
--   module into the @haskell-src-exts@ representation of a Haskell module.
--
--   The module head is restored from the original module head. The module
--   name field does not affect the name of the resulting module.
transformModule
  :: TransformSrcSpan srcSpan => S.Module (HSE srcSpan) -> HSE.Module srcSpan
transformModule (S.Module s origModuleHead _ _ decls) = HSE.Module
  (transformSrcSpan s) (originalModuleHead origModuleHead)
  (originalModulePragmas origModuleHead) (originalModuleImports origModuleHead)
  (map transformDecl decls)

-------------------------------------------------------------------------------
-- Declarations                                                              --
-------------------------------------------------------------------------------
-- | Transforms an HST declaration into an HSE declaration.
--
--   Only function declarations are actually transformed from the
--   intermediate representation to @HSE@. All other declarations
--   (including data type declarations) are restored from the
--   original declaration stored in the AST.
transformDecl
  :: TransformSrcSpan srcSpan => S.Decl (HSE srcSpan) -> HSE.Decl srcSpan
transformDecl (S.FunBind s matches)           = HSE.FunBind (transformSrcSpan s)
  (map transformMatch matches)
transformDecl (S.DataDecl _ originalDecl _ _) = originalDecl
transformDecl (S.OtherDecl _ originalDecl)    = originalDecl

-------------------------------------------------------------------------------
-- Function Declarations                                                     --
-------------------------------------------------------------------------------
-- | Transforms an HST binding group into an HSE binding group.
transformBinds
  :: TransformSrcSpan srcSpan => S.Binds (HSE srcSpan) -> HSE.Binds srcSpan
transformBinds (S.BDecls s decls) = HSE.BDecls (transformSrcSpan s)
  (map transformDecl decls)

-- | Transforms an HST match into an HSE match.
<<<<<<< HEAD
transformMatch
  :: TransformSrcSpan srcSpan => S.Match (HSE srcSpan) -> HSE.Match srcSpan
transformMatch (S.Match s name pats rhs mBinds)          = HSE.Match
  (transformSrcSpan s) (transformName name) (map transformPat pats)
  (transformRhs rhs) (fmap transformBinds mBinds)
transformMatch (S.InfixMatch s pat name pats rhs mBinds) = HSE.InfixMatch
  (transformSrcSpan s) (transformPat pat) (transformName name)
  (map transformPat pats) (transformRhs rhs) (fmap transformBinds mBinds)
=======
transformMatch :: S.Match HSE -> HSE.Match HSE.SrcSpanInfo
transformMatch (S.Match s isInfix name pats rhs mBinds)
  | not isInfix = HSE.Match (transformSrcSpan s) (transformName name)
    (map transformPat pats) (transformRhs rhs) (fmap transformBinds mBinds)
  | otherwise = HSE.InfixMatch (transformSrcSpan s) (transformPat (head pats))
    (transformName name) (map transformPat (tail pats)) (transformRhs rhs)
    (fmap transformBinds mBinds)
>>>>>>> 4dacd078

-- | Transforms an HST right hand side into an HSE right hand side.
transformRhs
  :: TransformSrcSpan srcSpan => S.Rhs (HSE srcSpan) -> HSE.Rhs srcSpan
transformRhs (S.UnGuardedRhs s e)    = HSE.UnGuardedRhs (transformSrcSpan s)
  (transformExp e)
transformRhs (S.GuardedRhss s grhss) = HSE.GuardedRhss (transformSrcSpan s)
  (map transformGuardedRhs grhss)

-- | Transforms an HST guarded right hand side into an HSE guarded right hand
--   side.
transformGuardedRhs :: TransformSrcSpan srcSpan
                    => S.GuardedRhs (HSE srcSpan)
                    -> HSE.GuardedRhs srcSpan
transformGuardedRhs (S.GuardedRhs s ge e) = HSE.GuardedRhs (transformSrcSpan s)
  [HSE.Qualifier (transformSrcSpan (S.getSrcSpan ge)) (transformExp ge)]
  (transformExp e)

-------------------------------------------------------------------------------
-- Expressions                                                               --
-------------------------------------------------------------------------------
-- | Transforms an HST boxed mark into an HSE boxed mark.
transformBoxed :: S.Boxed -> HSE.Boxed
transformBoxed S.Boxed   = HSE.Boxed
transformBoxed S.Unboxed = HSE.Unboxed

-- | Transforms an HST expression into an HSE expression.
transformExp
  :: TransformSrcSpan srcSpan => S.Exp (HSE srcSpan) -> HSE.Exp srcSpan
transformExp (S.Var s qName)          = HSE.Var (transformSrcSpan s)
  (transformQName qName)
transformExp (S.Con s qName)          = HSE.Con (transformSrcSpan s)
  (transformQName qName)
transformExp (S.Lit s lit)            = HSE.Lit (transformSrcSpan s) lit
transformExp (S.InfixApp s e1 qOp e2) = HSE.InfixApp (transformSrcSpan s)
  (transformExp e1) (transformQOp qOp) (transformExp e2)
transformExp (S.App s e1 e2)          = HSE.App (transformSrcSpan s)
  (transformExp e1) (transformExp e2)
transformExp (S.NegApp s e)           = HSE.NegApp (transformSrcSpan s)
  (transformExp e)
transformExp (S.Lambda s pats e)      = HSE.Lambda (transformSrcSpan s)
  (map transformPat pats) (transformExp e)
transformExp (S.Let s binds e)        = HSE.Let (transformSrcSpan s)
  (transformBinds binds) (transformExp e)
transformExp (S.If s e1 e2 e3)        = HSE.If (transformSrcSpan s)
  (transformExp e1) (transformExp e2) (transformExp e3)
transformExp (S.Case s e alts)        = HSE.Case (transformSrcSpan s)
  (transformExp e) (map transformAlt alts)
transformExp (S.Tuple s bxd es)       = HSE.Tuple (transformSrcSpan s)
  (transformBoxed bxd) (map transformExp es)
transformExp (S.List s es)            = HSE.List (transformSrcSpan s)
  (map transformExp es)
transformExp (S.Paren s e)            = HSE.Paren (transformSrcSpan s)
  (transformExp e)
transformExp (S.ExpTypeSig s e typ)   = HSE.ExpTypeSig (transformSrcSpan s)
  (transformExp e) typ

-- | Transforms an HST case alternative into an HSE case alternative.
transformAlt
  :: TransformSrcSpan srcSpan => S.Alt (HSE srcSpan) -> HSE.Alt srcSpan
transformAlt (S.Alt s pat rhs mBinds) = HSE.Alt (transformSrcSpan s)
  (transformPat pat) (transformRhs rhs) (fmap transformBinds mBinds)

-------------------------------------------------------------------------------
-- Patterns                                                                  --
-------------------------------------------------------------------------------
-- | Transforms an HST pattern into an HSE pattern.
transformPat
  :: TransformSrcSpan srcSpan => S.Pat (HSE srcSpan) -> HSE.Pat srcSpan
transformPat (S.PVar s name)                 = HSE.PVar (transformSrcSpan s)
  (transformName name)
transformPat (S.PInfixApp s pat1 qName pat2) = HSE.PInfixApp
  (transformSrcSpan s) (transformPat pat1) (transformQName qName)
  (transformPat pat2)
transformPat (S.PApp s qName pats)           = HSE.PApp (transformSrcSpan s)
  (transformQName qName) (map transformPat pats)
transformPat (S.PTuple s bxd pats)           = HSE.PTuple (transformSrcSpan s)
  (transformBoxed bxd) (map transformPat pats)
transformPat (S.PParen s pat)                = HSE.PParen (transformSrcSpan s)
  (transformPat pat)
transformPat (S.PList s pats)                = HSE.PList (transformSrcSpan s)
  (map transformPat pats)
transformPat (S.PWildCard s)                 = HSE.PWildCard
  (transformSrcSpan s)

-------------------------------------------------------------------------------
-- Names                                                                     --
-------------------------------------------------------------------------------
-- | Transforms an HST module name into an HSE module name.
transformModuleName :: TransformSrcSpan srcSpan
                    => S.ModuleName (HSE srcSpan)
                    -> HSE.ModuleName srcSpan
transformModuleName (S.ModuleName s name) = HSE.ModuleName (transformSrcSpan s)
  name

-- | Transforms an HST qualified name into an HSE qualified name.
transformQName
  :: TransformSrcSpan srcSpan => S.QName (HSE srcSpan) -> HSE.QName srcSpan
transformQName (S.Qual s modName name) = HSE.Qual (transformSrcSpan s)
  (transformModuleName modName) (transformName name)
transformQName (S.UnQual s name)       = HSE.UnQual (transformSrcSpan s)
  (transformName name)
transformQName (S.Special s spCon)     = HSE.Special (transformSrcSpan s)
  (transformSpecialCon spCon)

-- | Transforms an HST name into an HSE name.
transformName
  :: TransformSrcSpan srcSpan => S.Name (HSE srcSpan) -> HSE.Name srcSpan
transformName (S.Ident s name)  = HSE.Ident (transformSrcSpan s) name
transformName (S.Symbol s name) = HSE.Symbol (transformSrcSpan s) name

-- | Transforms an HST qualified operator into an HSE qualified operator.
transformQOp
  :: TransformSrcSpan srcSpan => S.QOp (HSE srcSpan) -> HSE.QOp srcSpan
transformQOp (S.QVarOp s qName) = HSE.QVarOp (transformSrcSpan s)
  (transformQName qName)
transformQOp (S.QConOp s qName) = HSE.QConOp (transformSrcSpan s)
  (transformQName qName)

-- | Transforms an HST special constructor into an HSE special constructor.
transformSpecialCon :: TransformSrcSpan srcSpan
                    => S.SpecialCon (HSE srcSpan)
                    -> HSE.SpecialCon srcSpan
transformSpecialCon (S.UnitCon s)          = HSE.UnitCon (transformSrcSpan s)
transformSpecialCon (S.UnboxedSingleCon s) = HSE.UnboxedSingleCon
  (transformSrcSpan s)
transformSpecialCon (S.TupleCon s bxd n)   = HSE.TupleCon (transformSrcSpan s)
  (transformBoxed bxd) n
transformSpecialCon (S.NilCon s)           = HSE.ListCon (transformSrcSpan s)
transformSpecialCon (S.ConsCon s)          = HSE.Cons (transformSrcSpan s)
transformSpecialCon (S.ExprHole s)         = HSE.ExprHole (transformSrcSpan s)

-------------------------------------------------------------------------------
-- Source Spans                                                              --
-------------------------------------------------------------------------------
-- | Type class for annotation types that can be used as a source span of
--   the @haskell-src-exts@ AST.
class TransformSrcSpan srcSpan where
  transformSrcSpan :: S.SrcSpan (HSE srcSpan) -> srcSpan

-- | Unwraps the HST type for source spans into an HSE source span.
instance TransformSrcSpan HSE.SrcSpanInfo where
  transformSrcSpan (S.SrcSpan originalSrcSpan _) = originalSrcSpan
  transformSrcSpan S.NoSrcSpan                   = HSE.noSrcSpan<|MERGE_RESOLUTION|>--- conflicted
+++ resolved
@@ -57,24 +57,14 @@
   (map transformDecl decls)
 
 -- | Transforms an HST match into an HSE match.
-<<<<<<< HEAD
 transformMatch
   :: TransformSrcSpan srcSpan => S.Match (HSE srcSpan) -> HSE.Match srcSpan
-transformMatch (S.Match s name pats rhs mBinds)          = HSE.Match
-  (transformSrcSpan s) (transformName name) (map transformPat pats)
-  (transformRhs rhs) (fmap transformBinds mBinds)
-transformMatch (S.InfixMatch s pat name pats rhs mBinds) = HSE.InfixMatch
-  (transformSrcSpan s) (transformPat pat) (transformName name)
-  (map transformPat pats) (transformRhs rhs) (fmap transformBinds mBinds)
-=======
-transformMatch :: S.Match HSE -> HSE.Match HSE.SrcSpanInfo
 transformMatch (S.Match s isInfix name pats rhs mBinds)
   | not isInfix = HSE.Match (transformSrcSpan s) (transformName name)
     (map transformPat pats) (transformRhs rhs) (fmap transformBinds mBinds)
   | otherwise = HSE.InfixMatch (transformSrcSpan s) (transformPat (head pats))
     (transformName name) (map transformPat (tail pats)) (transformRhs rhs)
     (fmap transformBinds mBinds)
->>>>>>> 4dacd078
 
 -- | Transforms an HST right hand side into an HSE right hand side.
 transformRhs
