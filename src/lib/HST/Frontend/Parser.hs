--- conflicted
+++ resolved
@@ -21,12 +21,9 @@
 import           HST.Frontend.GHC.Config
   ( GHC, defaultDynFlags )
 import           HST.Frontend.HSE.Config                    ( HSE )
-<<<<<<< HEAD
 import qualified HST.Frontend.Syntax                        as S
 import           HST.Frontend.Transformer
   ( ExpType(ExpHSE, ExpGHC), ModuleType(ModuleHSE, ModuleGHC), Transformable(..) )
-=======
->>>>>>> 2f0169fd
 import           HST.Util.Messages
   ( Severity(Error, Warning), messageWithoutSrcSpan )
 
