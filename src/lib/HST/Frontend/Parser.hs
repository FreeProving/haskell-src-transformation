{-# LANGUAGE TypeFamilies #-}

-- | This module contains functions for parsing Haskell modules and expressions
--   with the different front ends.
module HST.Frontend.Parser
  ( Parsable(parseModule, parseExp)
  , ParsedModule(ParsedModuleHSE, ParsedModuleGHC)
  , ParsedExp(ParsedExpHSE, ParsedExpGHC)
  , getParsedModuleHSE
  , getParsedModuleGHC
  , getParsedExpHSE
  , getParsedExpGHC
  ) where

import qualified Bag                                        as GHC
import           Control.Monad                              ( unless )
import           Data.List                                  ( intercalate )
import qualified ErrUtils                                   as GHC
import qualified GHC.Hs                                     as GHC
import qualified Language.Haskell.Exts                      as HSE
import qualified Language.Haskell.GhclibParserEx.GHC.Parser as GHC
import qualified Lexer                                      as GHC
import qualified Outputable                                 as GHC
import           Polysemy
  ( Member, Members, Sem )
import qualified SrcLoc                                     as GHC

import           HST.Effect.Cancel                          ( Cancel, cancel )
import           HST.Effect.Report
  ( Report, report, reportFatal )
import           HST.Frontend.GHC.Config
  ( GHC, defaultDynFlags )
import           HST.Frontend.HSE.Config                    ( HSE )
import qualified HST.Frontend.Syntax                        as S
import           HST.Util.Messages
  ( Severity(Error, Warning), message )

-- | Type class for "HST.Frontend.Syntax" configurations for which 'S.Module's
--   and 'S.Exp'ressions can be parsed.
class Parsable a where
  -- | Type family for the return type of 'parseModule'.
  data ParsedModule a :: *

  -- | Type family for the return type of 'parseExp'.
  data ParsedExp a :: *

  -- | Parses the given Haskell file.
  --
  --   Syntax errors are reported. The computation can be canceled even if
  --   there is no fatal error.
  parseModule :: Members '[Report, Cancel] r
              => FilePath -- ^ The name of the input file.
              -> String   -- ^ The contents of the input file.
              -> Sem r (ParsedModule a)

  -- | Parses the given Haskell expression.
  --
  --   Syntax errors are reported. The computation can be canceled even if
  --   there is no fatal error.
  parseExp :: Members '[Report, Cancel] r => String -> Sem r (ParsedExp a)

-- | Parses a Haskell module or expression with the parser of
--   @haskell-src-exts@.
instance Parsable HSE where
  data ParsedModule HSE
    = ParsedModuleHSE { getParsedModuleHSE :: HSE.Module HSE.SrcSpanInfo }

<<<<<<< HEAD
  parseModule inputFilename input
    = case HSE.parseModuleWithMode parseMode input of
      HSE.ParseOk inputModule    -> return (ParsedModuleHSE inputModule)
      HSE.ParseFailed srcLoc msg -> reportFatal
        $ message Error S.NoSrcSpan
        $ msg
        ++ " in "
        ++ HSE.srcFilename srcLoc
        ++ ":"
        ++ show (HSE.srcLine srcLoc)
        ++ ":"
        ++ show (HSE.srcColumn srcLoc)
        ++ "."
=======
  data ParsedExp HSE
    = ParsedExpHSE { getParsedExpHSE :: HSE.Exp HSE.SrcSpanInfo }

  parseModule inputFilename input = ParsedModuleHSE
    <$> handleParseResultHSE (HSE.parseModuleWithMode parseMode input)
>>>>>>> 339bb86e
   where
    -- | Configuration of the @haskell-src-exts@ parser.
    parseMode :: HSE.ParseMode
    parseMode = HSE.defaultParseMode { HSE.parseFilename = inputFilename }

  parseExp input = ParsedExpHSE <$> handleParseResultHSE (HSE.parseExp input)

-- | Handles a parse result of the HSE front end, i. e. returns the AST node
--   contained in the parse result or reports an error if parsing failed.
handleParseResultHSE :: Member Report r => HSE.ParseResult a -> Sem r a
handleParseResultHSE (HSE.ParseOk astNode)        = return astNode
handleParseResultHSE (HSE.ParseFailed srcLoc msg) = reportFatal
  $ Message Error
  $ msg
  ++ " in "
  ++ HSE.srcFilename srcLoc
  ++ ":"
  ++ show (HSE.srcLine srcLoc)
  ++ ":"
  ++ show (HSE.srcColumn srcLoc)
  ++ "."

-- | Parses a Haskell module or expression with the parser of @ghc-lib-parser@.
instance Parsable GHC where
  data ParsedModule GHC = ParsedModuleGHC
    { getParsedModuleGHC :: GHC.Located (GHC.HsModule GHC.GhcPs)
    }

<<<<<<< HEAD
  parseModule inputFilename input
    = case GHC.parseFile inputFilename defaultDynFlags input of
      GHC.POk state inputModule -> do
        reportParsingMessages state
        return (ParsedModuleGHC inputModule)
      GHC.PFailed state         -> do
        reportParsingMessages state
        cancel
   where
    -- | Reports all errors and warnings that were reported during parsing.
    --
    --   Cancels the computation if there is a parsing error. There can be
    --   parsing errors even if 'GHC.parseFile' returns 'GHC.POk' (e.g., if
    --   language extensions are needed such that the parsed AST represents
    --   a valid module).
    reportParsingMessages
      :: Members '[Cancel, Report] r => GHC.PState -> Sem r ()
    reportParsingMessages state = do
      let (warnings, errors) = GHC.getMessages state defaultDynFlags
      GHC.mapBagM_ (reportErrMsg Warning) warnings
      GHC.mapBagM_ (reportErrMsg Error) errors
      unless (GHC.isEmptyBag errors) cancel

    -- | Reports an error message or warning from @ghc-lib-parser@.
    reportErrMsg :: Member Report r => Severity -> GHC.ErrMsg -> Sem r ()
    reportErrMsg severity msg = report
      $ message severity S.NoSrcSpan
      $ intercalate "\n • "
      $ map (GHC.showSDoc defaultDynFlags)
      $ GHC.errDocImportant
      $ GHC.errMsgDoc msg
=======
  data ParsedExp GHC
    = ParsedExpGHC { getParsedExpGHC :: GHC.Located (GHC.HsExpr GHC.GhcPs) }

  parseModule inputFilename input = ParsedModuleGHC
    <$> handleParseResultGHC (GHC.parseFile inputFilename defaultDynFlags input)

  parseExp input = ParsedExpGHC
    <$> handleParseResultGHC (GHC.parseExpression input defaultDynFlags)

-- | Handles a parse result of the GHC front end, i. e. returns the AST node
--   contained in the parse result, if available, and reports all errors and
--   warnings that were reported during parsing.
handleParseResultGHC
  :: Members '[Cancel, Report] r => GHC.ParseResult a -> Sem r a
handleParseResultGHC parseResult = case parseResult of
  GHC.POk state astNode -> do
    reportParsingMessages state
    return astNode
  GHC.PFailed state     -> do
    reportParsingMessages state
    cancel
 where
  -- | Reports all errors and warnings that were reported during parsing.
  --
  --   Cancels the computation if there is a parsing error. There can be
  --   parsing errors even if 'GHC.parseFile' returns 'GHC.POk' (e.g., if
  --   language extensions are needed such that the parsed AST represents
  --   a valid module).
  reportParsingMessages
    :: Members '[Cancel, Report] r => GHC.PState -> Sem r ()
  reportParsingMessages state = do
    let (warnings, errors) = GHC.getMessages state defaultDynFlags
    GHC.mapBagM_ (reportErrMsg Warning) warnings
    GHC.mapBagM_ (reportErrMsg Error) errors
    unless (GHC.isEmptyBag errors) cancel

  -- | Reports an error message or warning from @ghc-lib-parser@.
  reportErrMsg :: Member Report r => Severity -> GHC.ErrMsg -> Sem r ()
  reportErrMsg severity msg = report
    $ Message severity
    $ intercalate "\n • "
    $ map (GHC.showSDoc defaultDynFlags)
    $ GHC.errDocImportant
    $ GHC.errMsgDoc msg
>>>>>>> 339bb86e
<|MERGE_RESOLUTION|>--- conflicted
+++ resolved
@@ -65,27 +65,11 @@
   data ParsedModule HSE
     = ParsedModuleHSE { getParsedModuleHSE :: HSE.Module HSE.SrcSpanInfo }
 
-<<<<<<< HEAD
-  parseModule inputFilename input
-    = case HSE.parseModuleWithMode parseMode input of
-      HSE.ParseOk inputModule    -> return (ParsedModuleHSE inputModule)
-      HSE.ParseFailed srcLoc msg -> reportFatal
-        $ message Error S.NoSrcSpan
-        $ msg
-        ++ " in "
-        ++ HSE.srcFilename srcLoc
-        ++ ":"
-        ++ show (HSE.srcLine srcLoc)
-        ++ ":"
-        ++ show (HSE.srcColumn srcLoc)
-        ++ "."
-=======
   data ParsedExp HSE
     = ParsedExpHSE { getParsedExpHSE :: HSE.Exp HSE.SrcSpanInfo }
 
   parseModule inputFilename input = ParsedModuleHSE
     <$> handleParseResultHSE (HSE.parseModuleWithMode parseMode input)
->>>>>>> 339bb86e
    where
     -- | Configuration of the @haskell-src-exts@ parser.
     parseMode :: HSE.ParseMode
@@ -98,7 +82,7 @@
 handleParseResultHSE :: Member Report r => HSE.ParseResult a -> Sem r a
 handleParseResultHSE (HSE.ParseOk astNode)        = return astNode
 handleParseResultHSE (HSE.ParseFailed srcLoc msg) = reportFatal
-  $ Message Error
+  $ message Error S.NoSrcSpan
   $ msg
   ++ " in "
   ++ HSE.srcFilename srcLoc
@@ -114,39 +98,6 @@
     { getParsedModuleGHC :: GHC.Located (GHC.HsModule GHC.GhcPs)
     }
 
-<<<<<<< HEAD
-  parseModule inputFilename input
-    = case GHC.parseFile inputFilename defaultDynFlags input of
-      GHC.POk state inputModule -> do
-        reportParsingMessages state
-        return (ParsedModuleGHC inputModule)
-      GHC.PFailed state         -> do
-        reportParsingMessages state
-        cancel
-   where
-    -- | Reports all errors and warnings that were reported during parsing.
-    --
-    --   Cancels the computation if there is a parsing error. There can be
-    --   parsing errors even if 'GHC.parseFile' returns 'GHC.POk' (e.g., if
-    --   language extensions are needed such that the parsed AST represents
-    --   a valid module).
-    reportParsingMessages
-      :: Members '[Cancel, Report] r => GHC.PState -> Sem r ()
-    reportParsingMessages state = do
-      let (warnings, errors) = GHC.getMessages state defaultDynFlags
-      GHC.mapBagM_ (reportErrMsg Warning) warnings
-      GHC.mapBagM_ (reportErrMsg Error) errors
-      unless (GHC.isEmptyBag errors) cancel
-
-    -- | Reports an error message or warning from @ghc-lib-parser@.
-    reportErrMsg :: Member Report r => Severity -> GHC.ErrMsg -> Sem r ()
-    reportErrMsg severity msg = report
-      $ message severity S.NoSrcSpan
-      $ intercalate "\n • "
-      $ map (GHC.showSDoc defaultDynFlags)
-      $ GHC.errDocImportant
-      $ GHC.errMsgDoc msg
-=======
   data ParsedExp GHC
     = ParsedExpGHC { getParsedExpGHC :: GHC.Located (GHC.HsExpr GHC.GhcPs) }
 
@@ -186,9 +137,8 @@
   -- | Reports an error message or warning from @ghc-lib-parser@.
   reportErrMsg :: Member Report r => Severity -> GHC.ErrMsg -> Sem r ()
   reportErrMsg severity msg = report
-    $ Message severity
+    $ message severity S.NoSrcSpan
     $ intercalate "\n • "
     $ map (GHC.showSDoc defaultDynFlags)
     $ GHC.errDocImportant
-    $ GHC.errMsgDoc msg
->>>>>>> 339bb86e
+    $ GHC.errMsgDoc msg