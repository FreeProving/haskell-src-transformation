--- conflicted
+++ resolved
@@ -26,11 +26,12 @@
 -------------------------------------------------------------------------------
 
 -- | Transforms the @haskell-src-transformations@ representation of a Haskell
---   module into the @haskell-src-exts@ representation of a Haskell module by
---   enriching it with information from the original HSE module.
-<<<<<<< HEAD
+--   module into the @haskell-src-exts@ representation of a Haskell module.
+--
+--   The module head is restored from the original module head. The module
+--   name field does not affect the name of the resulting module..
 transformModule :: S.Module HSE -> HSE.Module HSE.SrcSpanInfo
-transformModule (S.Module s origModuleHead decls) = HSE.Module
+transformModule (S.Module s origModuleHead _ decls) = HSE.Module
   (transformSrcSpan s)
   (originalModuleHead origModuleHead)
   (originalModulePragmas origModuleHead)
@@ -40,26 +41,6 @@
 -------------------------------------------------------------------------------
 -- Declarations                                                              --
 -------------------------------------------------------------------------------
-=======
-transformModule
-  :: HSE.Module HSE.SrcSpanInfo -> S.Module HSE -> HSE.Module HSE.SrcSpanInfo
-transformModule (HSE.Module srcS mmh pragmas impDecls oDecls) (S.Module _ aDecls)
-  = HSE.Module srcS
-               mmh
-               pragmas
-               impDecls
-               (combineDecls oDecls (map transformDecl (filter isFun aDecls)))
- where
-  isFun (S.FunBind _ _) = True
-  isFun _               = False
-  combineDecls (HSE.FunBind _ _ : oDecls') (aDecl : aDecls') =
-    aDecl : combineDecls oDecls' aDecls'
-  combineDecls (HSE.PatBind _ _ _ _ : oDecls') (aDecl : aDecls') =
-    aDecl : combineDecls oDecls' aDecls'
-  combineDecls (oDecl : oDecls') aDecls' = oDecl : combineDecls oDecls' aDecls'
-  combineDecls []                aDecls' = aDecls'
-transformModule _ _ = error "Unsupported Module type"
->>>>>>> a82eed48
 
 -- | Transforms an HST declaration into an HSE declaration.
 --
