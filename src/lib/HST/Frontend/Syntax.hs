--- conflicted
+++ resolved
@@ -62,23 +62,16 @@
 
 -- | A representation of a Haskell module.
 --
-<<<<<<< HEAD
 --   The pattern matching compiler only needs to know the declarations of
 --   the module. All other information is stored in the 'OriginalModuleHead'.
-data Module a = Module (SrcSpan a) (OriginalModuleHead a) [Decl a]
-=======
---   Only contains a module name and a list of declarations. When transforming
---   such a module back to a complete representation of a Haskell module, it
---   has to be enriched by other information (for example the module header and
---   unsupported declarations) from the original module.
-data Module a = Module (Maybe (ModuleName a)) [Decl a]
->>>>>>> a82eed48
+data Module a
+  = Module (SrcSpan a) (OriginalModuleHead a) (Maybe (ModuleName a)) [Decl a]
 deriving instance EqAST a => Eq (Module a)
 deriving instance ShowAST a => Show (Module a)
 
 -- | Gets the source span information of a module.
 instance HasSrcSpan Module where
-  getSrcSpan (Module srcSpan _ _) = srcSpan
+  getSrcSpan (Module srcSpan _ _ _) = srcSpan
 
 -------------------------------------------------------------------------------
 -- Declarations                                                              --
