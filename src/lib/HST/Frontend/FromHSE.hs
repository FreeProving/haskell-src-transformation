--- conflicted
+++ resolved
@@ -77,28 +77,25 @@
 
 -- | Transforms the @haskell-src-exts@ representation of a Haskell module into
 --   the @haskell-src-transformations@ representation of a Haskell module.
-<<<<<<< HEAD
 transformModule
   :: Member Report r => HSE.Module HSE.SrcSpanInfo -> Sem r (S.Module HSE)
 transformModule (HSE.Module s moduleHead pragmas imports decls) =
   S.Module (transformSrcSpan s) (OriginalModuleHead moduleHead pragmas imports)
-    <$> mapM transformDecl decls
+    <$> mapM transformModuleHead moduleHead
+    <*> mapM transformDecl       decls
 transformModule (HSE.XmlPage _ _ _ _ _ _ _      ) = notSupported "XML Modules"
 transformModule (HSE.XmlHybrid _ _ _ _ _ _ _ _ _) = notSupported "XML Modules"
 
+-- | Extracts the name of a module from a module head.
+transformModuleHead
+  :: Member Report r
+  => HSE.ModuleHead HSE.SrcSpanInfo
+  -> Sem r (S.ModuleName HSE)
+transformModuleHead (HSE.ModuleHead _ name _ _) = transformModuleName name
+
 -------------------------------------------------------------------------------
 -- Declarations                                                              --
 -------------------------------------------------------------------------------
-=======
-transformModule :: HSE.Module HSE.SrcSpanInfo -> S.Module HSE
-transformModule (HSE.Module _ moduleHead _ _ decls) = S.Module
-  (fmap getModuleName moduleHead)
-  (mapMaybe transformDecl decls)
- where
-  getModuleName (HSE.ModuleHead _ name _ _) = getModuleName' name
-  getModuleName' (HSE.ModuleName _ name) = S.ModuleName S.NoSrcSpan name
-transformModule _ = error "Unsupported Module type"
->>>>>>> a82eed48
 
 -- | Transforms an HSE declaration into an HST declaration.
 transformDecl
