--- conflicted
+++ resolved
@@ -2,14 +2,7 @@
 
 module HST.Environment.Renaming where
 
-<<<<<<< HEAD
-import qualified Language.Haskell.Exts.Syntax  as HSE
-=======
-import           HST.Environment.FreshVars      ( PM
-                                                , freshVar
-                                                )
 import qualified HST.Frontend.Syntax           as S
->>>>>>> 742d0e7e
 
 -- | A substitution (or "renaming") is a mapping of variable names to variable
 --   names.
@@ -45,26 +38,6 @@
 -- | 'TermSubst' instance for expressions.
 instance TermSubst S.Exp where
   substitute s expr = case expr of
-<<<<<<< HEAD
-    HSE.Var l qname   -> s (HSE.Var l qname)
-    HSE.Con l qname   -> HSE.Con l qname
-    HSE.Lit l literal -> HSE.Lit l literal
-    HSE.InfixApp l e1 qop e2 ->
-      HSE.InfixApp l (substitute s e1) qop (substitute s e2)
-    HSE.App    l e1 e2 -> HSE.App l (substitute s e1) (substitute s e2)
-    HSE.Lambda l ps e  -> HSE.Lambda l ps (substitute s e)
-    HSE.Let    l b  e  -> HSE.Let l b $ substitute s e
-    HSE.If l e1 e2 e3 ->
-      HSE.If l (substitute s e1) (substitute s e2) (substitute s e3)
-    -- TODO no subst for debugging (substitute s e)
-    HSE.Case  l e   as   -> HSE.Case l e (map (substitute s) as)
-    HSE.Tuple l bxd es   -> HSE.Tuple l bxd (map (substitute s) es)
-    HSE.List  l es       -> HSE.List l (map (substitute s) es)
-    HSE.Paren l e        -> HSE.Paren l (substitute s e)
-    HSE.ListComp   _ _ _ -> error "TermSubst: List comp is not supported"
-    HSE.ExpTypeSig l e t -> HSE.ExpTypeSig l (substitute s e) t
-    _                    -> error "TermSubst: Exp caused an error"
-=======
     S.Var l qname   -> s (S.Var l qname)
     S.Con l qname   -> S.Con l qname
     S.Lit l literal -> S.Lit l literal
@@ -75,13 +48,13 @@
     S.Let    l b  e  -> S.Let l b $ substitute s e
     S.If l e1 e2 e3 ->
       S.If l (substitute s e1) (substitute s e2) (substitute s e3)
-    S.Case  l e   as   -> S.Case l e (map (substitute s) as)   -- no subst for debugging (substitute s e)
+    S.Case  l e   as   -> S.Case l e (map (substitute s) as)
+    -- TODO no subst for debugging (substitute s e)
     S.Tuple l bxd es   -> S.Tuple l bxd (map (substitute s) es)
     S.List  l es       -> S.List l (map (substitute s) es)
     S.Paren l e        -> S.Paren l (substitute s e)
     S.ExpTypeSig l e t -> S.ExpTypeSig l (substitute s e) t
     _                  -> error "TermSubst: Exp caused an error"
->>>>>>> 742d0e7e
 
 -- | 'TermSubst' instance for @case@ expression alternatives.
 --
@@ -161,33 +134,5 @@
 --   There must be no guards.
 instance Rename (S.Rhs s) where
   rename s rhs = case rhs of
-<<<<<<< HEAD
-    HSE.UnGuardedRhs l e -> HSE.UnGuardedRhs l $ rename s e
-    HSE.GuardedRhss  _ _ -> error "Rename: GuardedRhss not supported"
-=======
     S.UnGuardedRhs l e -> S.UnGuardedRhs l $ rename s e
-    S.GuardedRhss  _ _ -> error "Rename: GuardedRhss not supported"
-
--- | Creates a new fresh variable pattern for the given variable pattern.
-renamePVar :: S.Pat a -> PM a (S.Pat a)
-renamePVar (S.PVar l name) = do
-  nname <- newName name
-  return (S.PVar l nname)
-renamePVar _ = error "no variable in renamePVar"
-
--- | Generates a fresh variable name with an ID from the state.
---
---   The given argument must be an identifier. Only the annotation of the
---   identifier is preserved.
-newName :: S.Name a -> PM a (S.Name a)
-newName (S.Ident l _) = do
-  var <- freshVar
-  return (S.Ident l ('a' : show var))
-newName _ = error "no Ident in newName"
-
--- | Generates a fresh variable name with an ID from the state.
-genVar :: PM a (S.Name a)
-genVar = do
-  x <- freshVar
-  return (S.Ident S.NoSrcSpan ('a' : show x))
->>>>>>> 742d0e7e
+    S.GuardedRhss  _ _ -> error "Rename: GuardedRhss not supported"