--- conflicted
+++ resolved
@@ -8,16 +8,10 @@
 import           HST.Effect.Fresh        ( Fresh )
 import           HST.Effect.PatternStack
   ( PatternStack, peekPattern, popPattern, pushPattern, runPatternStack )
-<<<<<<< HEAD
 import           HST.Effect.Report        ( Report, reportFatal )
 import           HST.Environment.Renaming ( rename, subst )
 import qualified HST.Frontend.Syntax      as S
 import           HST.Util.Messages        ( Severity(Error), message )
-=======
-import           HST.Effect.Report
-  ( Message(..), Report, Severity(Error), reportFatal )
-import qualified HST.Frontend.Syntax     as S
->>>>>>> 339bb86e
 import           HST.Util.Selectors
   ( expFromUnguardedRhs, getAltConName, getPatConName, getPatVarName )
 import           HST.Util.Subst          ( applySubst, substFromList )
