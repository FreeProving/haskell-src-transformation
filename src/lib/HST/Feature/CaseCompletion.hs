--- conflicted
+++ resolved
@@ -116,15 +116,9 @@
   :: (Members '[Env a, Fresh, GetOpt, Report] r, S.EqAST a)
   => S.Module a
   -> Sem r (S.Module a)
-<<<<<<< HEAD
-applyCCModule (S.Module s origModuleHead decls) = do
+applyCCModule (S.Module s origModuleHead moduleName decls) = do
   decls' <- mapM (applyCCDecl False) decls
-  return $ S.Module s origModuleHead decls'
-=======
-applyCCModule (S.Module name ds) = do
-  dcls <- mapM (applyCCDecl False) ds
-  return $ S.Module name dcls
->>>>>>> a82eed48
+  return $ S.Module s origModuleHead moduleName decls'
 
 applyCCDecl
   :: (Members '[Env a, Fresh, GetOpt, Report] r, S.EqAST a)
