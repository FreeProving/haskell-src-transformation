--- conflicted
+++ resolved
@@ -160,13 +160,8 @@
   else return as
 
 -- Applies guard elimination to a module
-<<<<<<< HEAD
-applyGEModule :: S.Module a -> PM a (S.Module a)
+applyGEModule :: Member Fresh r => S.Module a -> Sem r (S.Module a)
 applyGEModule (S.Module name ds) = do
-=======
-applyGEModule :: Member Fresh r => S.Module a -> Sem r (S.Module a)
-applyGEModule (S.Module ds) = do
->>>>>>> 93737111
   dcls <- mapM applyGEDecl ds
   return $ S.Module name dcls
 
