--- conflicted
+++ resolved
@@ -58,7 +58,8 @@
                                                 , opt
                                                 , evalPM
                                                 )
-<<<<<<< HEAD
+import qualified HST.Frontend.FromHSE          as FromHSE
+import qualified HST.Frontend.ToHSE            as ToHSE
 import           HST.Options                    ( optShowHelp
                                                 , optInputFiles
                                                 , optOutputDir
@@ -67,90 +68,6 @@
                                                 , optOptimizeCase
                                                 , optionDescriptors
                                                 )
-=======
-import qualified HST.Frontend.FromHSE          as FromHSE
-import qualified HST.Frontend.ToHSE            as ToHSE
-
--- | A data type that contains the parsed command line options.
-data Options = Options
-  { optShowHelp     :: Bool
-    -- ^ Flag that indicates whether to show the usage information.
-  , optInputFiles   :: [FilePath]
-    -- ^ The names of the input files.
-  , optOutputDir    :: Maybe FilePath
-    -- ^ The name of the output directory or @Nothing@ if output should be
-    --   printed to the console.
-  , optEnableDebug  :: Bool
-    -- ^ Flag that indicates whether to print debugging messages to the console.
-  , optTrivialCase  :: Bool
-    -- ^ Flag that indicates whether to enable trivial case completion or not.
-  , optOptimizeCase :: Bool
-    -- ^ Flag that indicates whether optimization for case expressions is
-    --   enabled or not.
-  }
-
--- | The options to use by default if there are no command line arguments.
-defaultOptions :: Options
-defaultOptions = Options { optShowHelp     = False
-                         , optInputFiles   = []
-                         , optOutputDir    = Nothing
-                         , optEnableDebug  = False
-                         , optTrivialCase  = False
-                         , optOptimizeCase = True
-                         }
-
--- | Descriptors for the supported command line options.
---
---   The descriptors specify the name, alias and help message for the option
---   as well as a function that adds the flag or value to the 'Options'.
-optionDescriptors :: [OptDescr (Options -> Options)]
-optionDescriptors =
-  [ Option ['h', '?']
-           ["help"]
-           (NoArg (\opts -> opts { optShowHelp = True }))
-           "Display this message."
-  , Option ['d']
-           ["debug"]
-           (NoArg (\opts -> opts { optEnableDebug = True }))
-           "Enable printing of debugging messages."
-  , Option ['t']
-           ["trivial-cc"]
-           (NoArg (\opts -> opts { optTrivialCase = True }))
-           "Enable case completion with wildcard patterns."
-  , Option ['n']
-           ["no-optimization"]
-           (NoArg (\opts -> opts { optOptimizeCase = False }))
-           "Disable optimization for case expressions."
-  , Option
-    ['o']
-    ["output"]
-    (ReqArg (\dir opts -> opts { optOutputDir = Just dir }) "DIR")
-    (  "Optional. Path to output directory.\n"
-    ++ "Prints to the console by default."
-    )
-  ]
-
--- | Parses the given command line arguments.
---
---   Returns the recognized 'Options' and a list of non-options (i.e., input
---   file names).
-parseArgs :: Member Report r => [String] -> Sem r Options
-parseArgs args
-  | null errors = do
-    let opts = foldr ($) defaultOptions optSetters
-    return opts { optInputFiles = nonOpts }
-  | otherwise = do
-    mapM_ (report . Message Error) errors
-    reportFatal
-      $  Message Error
-      $  "Failed to parse command line arguments.\n"
-      ++ "Use '--help' for usage information."
- where
-  optSetters :: [Options -> Options]
-  nonOpts :: [String]
-  errors :: [String]
-  (optSetters, nonOpts, errors) = getOpt Permute optionDescriptors args
->>>>>>> 742d0e7e
 
 -------------------------------------------------------------------------------
 -- Usage Information                                                         --
@@ -230,21 +147,14 @@
   :: Members '[Embed IO, GetOpt, Report] r => FilePath -> Sem r ()
 processInputFile inputFile = do
   input <- embed $ readFile inputFile
-<<<<<<< HEAD
   let inputModule = HSE.fromParseResult (HSE.parseModule input)
+      intermediateModule = FromHSE.transformModule inputModule
   outputModule <- runEnv . runFresh $ do
     state <- initPMState
-    return $ evalPM (processModule (void inputModule)) state
+    let intermediateModule' = evalPM (processModule intermediateModule) state
+    return $ ToHSE.transformModule inputModule intermediateModule'
   maybeOutputDir <- getOpt optOutputDir
   case maybeOutputDir of
-=======
-  let state       = initPMState opts
-      inputModule = HSE.fromParseResult (HSE.parseModule input)
-      intermediateModule =
-        evalPM (processModule (FromHSE.transformModule inputModule)) state
-      outputModule = ToHSE.transformModule inputModule intermediateModule
-  case optOutputDir opts of
->>>>>>> 742d0e7e
     Just outputDir -> do
       let outputFile = outputDir </> makeOutputFileName inputFile inputModule
       embed $ createDirectoryIfMissing True (takeDirectory outputFile)
@@ -252,8 +162,7 @@
     Nothing -> embed $ putStrLn (prettyPrintModule outputModule)
 
 -- | Creates the initial 'PMState' from the given command line options.
-<<<<<<< HEAD
-initPMState :: Member GetOpt r => Sem r PMState
+initPMState :: Member GetOpt r => Sem r (PMState a)
 initPMState = do
   trivialCase  <- getOpt optTrivialCase
   optimizeCase <- getOpt optOptimizeCase
@@ -263,15 +172,6 @@
                    , trivialCC  = trivialCase
                    , opt        = optimizeCase
                    }
-=======
-initPMState :: Options -> PMState a
-initPMState opts = PMState { nextId     = 0
-                           , constrMap  = specialCons
-                           , matchedPat = []
-                           , trivialCC  = optTrivialCase opts
-                           , opt        = optOptimizeCase opts
-                           }
->>>>>>> 742d0e7e
 
 -------------------------------------------------------------------------------
 -- Output                                                                    --
