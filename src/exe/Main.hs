-- | This module contains the command line interface for the
--   @haskell-src-transformations@ package.

module Main
  ( main
  )
where

import           Control.Exception              ( SomeException
                                                , displayException
                                                )
import           Data.List.Extra                ( splitOn )
import           Polysemy                       ( Members
                                                , Sem
                                                )
import           Polysemy.Embed                 ( Embed
                                                , embed
                                                )
import           Polysemy.Final                 ( embedToFinal
                                                , runFinal
                                                )
import           System.Console.GetOpt          ( usageInfo )
import           System.Environment             ( getProgName )
import           System.Directory               ( createDirectoryIfMissing )
import           System.FilePath                ( (</>)
                                                , (<.>)
                                                , joinPath
                                                , takeBaseName
                                                , takeDirectory
                                                )
import           System.IO                      ( stderr )

import           HST.Application                ( processModule )
import           HST.Effect.Report              ( Message(Message)
                                                , Report
<<<<<<< HEAD
                                                , Severity(Debug, Internal)
                                                , exceptionToReport
                                                , filterReportedMessages
=======
                                                , Severity
                                                  ( Debug
                                                  , Error
                                                  , Internal
                                                  )
>>>>>>> 6f5c4268
                                                , msgSeverity
                                                , reportFatal
                                                , reportToHandleOrCancel
                                                )
import           HST.Effect.Cancel              ( Cancel
                                                , cancelToExit
                                                )
import           HST.Effect.Env                 ( runEnv )
import           HST.Effect.Fresh               ( runFresh )
import           HST.Effect.GetOpt              ( GetOpt
                                                , getOpt
                                                , runWithArgsIO
                                                )
<<<<<<< HEAD
import           HST.Effect.WithFrontend        ( parseModule
                                                , prettyPrintModule
                                                , runWithFrontend
                                                , transformModule
                                                , unTransformModule
                                                )
=======
import qualified HST.Frontend.HSE.From         as FromHSE
import qualified HST.Frontend.HSE.To           as ToHSE
>>>>>>> 6f5c4268
import qualified HST.Frontend.Syntax           as S
import           HST.Options                    ( Frontend(..)
                                                , ghclibFrontendName
                                                , optShowHelp
                                                , optInputFiles
                                                , optOutputDir
                                                , optEnableDebug
                                                , optFrontend
                                                , optionDescriptors
                                                , parseFrontend
                                                )

-------------------------------------------------------------------------------
-- Usage Information                                                         --
-------------------------------------------------------------------------------

-- | The header of the help message.
--
--   This text is added before the description of the command line arguments.
usageHeader :: FilePath -> String
usageHeader progName =
  "Usage: "
    ++ progName
    ++ " [options...] <input-files...>\n\n"
    ++ "Command line options:"

-- | Prints the help message for the command line interface.
--
--   The help message is displayed when the user specifies the @--help@ option.
putUsageInfo :: IO ()
putUsageInfo = do
  progName <- getProgName
  putStrLn (usageInfo (usageHeader progName) optionDescriptors)

-------------------------------------------------------------------------------
-- Main                                                                      --
-------------------------------------------------------------------------------

-- | The main function of the command line interface.
--
--   Runs the 'application' and interprets all unhandled effects.
main :: IO ()
main =
  runFinal
    . embedToFinal
    . cancelToExit
    . reportToHandleOrCancel stderr
    . exceptionToReport exceptionToMessage
    . runWithArgsIO
    $ application
 where
  exceptionToMessage :: SomeException -> Message
  exceptionToMessage e = Message Internal (displayException e)

-- | The main computation of the command line interface.
--
--   Parses the command line arguments and input file. The transformation is
--   applied on the parsed input module and a state constructed from the
--   command line arguments. The output is either printed to the console
--   or a file.
application :: Members '[Cancel, Embed IO, GetOpt, Report] r => Sem r ()
application = do
  -- Filter reported message based on @--debug@ flag.
  debuggingEnabled <- getOpt optEnableDebug
  filterReportedMessages (\msg -> debuggingEnabled || msgSeverity msg /= Debug)
    $ do
        -- Show usage information when the @--help@ flag is specified or there
        -- is no input file.
        showHelp   <- getOpt optShowHelp
        inputFiles <- getOpt optInputFiles
        if showHelp || null inputFiles
          then embed putUsageInfo
          else mapM_ processInputFile inputFiles

-------------------------------------------------------------------------------
-- Pattern Matching Compilation                                              --
-------------------------------------------------------------------------------

-- | Applies the transformation to the given file and writes the transformed
--   module to the console or an output file depending on the command line
--   options.
--
--   The name of the output file is generated by appending the result of
--   'makeOutputFileName' for the input module to the output directory.
--   If the output directory does not exist, the output directory and all of
--   its parent directories are created.
processInputFile
  :: Members '[Cancel, Embed IO, GetOpt, Report] r => FilePath -> Sem r ()
processInputFile inputFile = do
  input                <- embed $ readFile inputFile
<<<<<<< HEAD
  frontendString       <- getOpt optFrontend
  frontend             <- parseFrontend frontendString
  (output, moduleName) <- processInput frontend inputFile input
=======
  frontend             <- parseFrontend =<< getOpt optFrontend
  (output, moduleName) <- processInput frontend input
>>>>>>> 6f5c4268
  maybeOutputDir       <- getOpt optOutputDir
  case maybeOutputDir of
    Just outputDir -> do
      let outputFile = outputDir </> makeOutputFileName inputFile moduleName
      embed $ createDirectoryIfMissing True (takeDirectory outputFile)
      embed $ writeFile outputFile output
    Nothing -> embed $ putStrLn output

-- | Parses a given string to a module using the given front end, then applies
--   the transformation and at last returns the module name and a pretty
--   printed version of the transformed module.
processInput
<<<<<<< HEAD
  :: Members '[Cancel, GetOpt, Report] r
  => Frontend -- ^ The frontend to use to parse and print the file.
  -> FilePath -- ^ The name of the input file.
  -> String   -- ^ The contents of the input file.
  -> Sem r (String, Maybe String)
processInput frontend inputFilename input = runWithFrontend frontend $ do
  inputModule        <- parseModule inputFilename input
  intermediateModule <- transformModule inputModule
  outputModule       <- runEnv . runFresh $ do
    intermediateModule' <- processModule intermediateModule
    unTransformModule inputModule intermediateModule'
  output <- prettyPrintModule outputModule
  return (output, getModuleName intermediateModule)
 where
  -- | Gets the name of the given module.
  getModuleName :: S.Module a -> Maybe String
  getModuleName (S.Module moduleName _) = fmap getModuleName' moduleName

  -- | Unwraps the given 'S.ModuleName'.
  getModuleName' :: S.ModuleName a -> String
  getModuleName' (S.ModuleName _ name) = name
=======
  :: Members '[GetOpt, Report] r
  => Frontend
  -> String
  -> Sem r (String, Maybe String)
processInput HSE input = do
  let inputModule = HSE.fromParseResult (HSE.parseModule input)
  intermediateModule <- FromHSE.transformModule inputModule
  outputModule       <- runEnv . runFresh $ do
    intermediateModule' <- processModule intermediateModule
    return $ ToHSE.transformModule intermediateModule'
  return (prettyPrintModuleHSE outputModule, moduleName intermediateModule)
 where
  moduleName :: S.Module a -> Maybe String
  moduleName (S.Module _ _ name _) = fmap moduleName' name

  moduleName' :: S.ModuleName a -> String
  moduleName' (S.ModuleName _ name) = name
processInput GHClib _ =
  reportFatal
    $  Message Error
    $  "The `"
    ++ ghclibFrontendName
    ++ "` front end has not yet been implemented."
>>>>>>> 6f5c4268

-------------------------------------------------------------------------------
-- Output                                                                    --
-------------------------------------------------------------------------------

-- | Gets the name of the output file for a module that has been read from the
--   input file with the given name.
--
--   If the module has a module header, the output file name is based on the
--   module name. Otherwise, the base name of the input file is used.
makeOutputFileName
  :: FilePath     -- ^ The name of the input file.
  -> Maybe String -- ^ The name of the module to make the output file name of.
  -> FilePath     -- ^ The name of the output file.
makeOutputFileName inputFile modName = outputFileName <.> "hs"
 where
  -- | The output file name without file extension.
  outputFileName :: FilePath
  outputFileName =
    maybe (takeBaseName inputFile) (joinPath . splitOn ".") modName<|MERGE_RESOLUTION|>--- conflicted
+++ resolved
@@ -33,19 +33,13 @@
 import           HST.Application                ( processModule )
 import           HST.Effect.Report              ( Message(Message)
                                                 , Report
-<<<<<<< HEAD
-                                                , Severity(Debug, Internal)
+                                                , Severity
+                                                  ( Debug
+                                                  , Internal
+                                                  )
                                                 , exceptionToReport
                                                 , filterReportedMessages
-=======
-                                                , Severity
-                                                  ( Debug
-                                                  , Error
-                                                  , Internal
-                                                  )
->>>>>>> 6f5c4268
                                                 , msgSeverity
-                                                , reportFatal
                                                 , reportToHandleOrCancel
                                                 )
 import           HST.Effect.Cancel              ( Cancel
@@ -57,20 +51,14 @@
                                                 , getOpt
                                                 , runWithArgsIO
                                                 )
-<<<<<<< HEAD
 import           HST.Effect.WithFrontend        ( parseModule
                                                 , prettyPrintModule
                                                 , runWithFrontend
                                                 , transformModule
                                                 , unTransformModule
                                                 )
-=======
-import qualified HST.Frontend.HSE.From         as FromHSE
-import qualified HST.Frontend.HSE.To           as ToHSE
->>>>>>> 6f5c4268
 import qualified HST.Frontend.Syntax           as S
 import           HST.Options                    ( Frontend(..)
-                                                , ghclibFrontendName
                                                 , optShowHelp
                                                 , optInputFiles
                                                 , optOutputDir
@@ -156,29 +144,23 @@
 --   its parent directories are created.
 processInputFile
   :: Members '[Cancel, Embed IO, GetOpt, Report] r => FilePath -> Sem r ()
-processInputFile inputFile = do
-  input                <- embed $ readFile inputFile
-<<<<<<< HEAD
-  frontendString       <- getOpt optFrontend
-  frontend             <- parseFrontend frontendString
-  (output, moduleName) <- processInput frontend inputFile input
-=======
+processInputFile inputFilename = do
+  input                <- embed $ readFile inputFilename
   frontend             <- parseFrontend =<< getOpt optFrontend
-  (output, moduleName) <- processInput frontend input
->>>>>>> 6f5c4268
+  (output, moduleName) <- processInput frontend inputFilename input
   maybeOutputDir       <- getOpt optOutputDir
   case maybeOutputDir of
     Just outputDir -> do
-      let outputFile = outputDir </> makeOutputFileName inputFile moduleName
-      embed $ createDirectoryIfMissing True (takeDirectory outputFile)
-      embed $ writeFile outputFile output
+      let outputFilename =
+            outputDir </> makeOutputFileName inputFilename moduleName
+      embed $ createDirectoryIfMissing True (takeDirectory outputFilename)
+      embed $ writeFile outputFilename output
     Nothing -> embed $ putStrLn output
 
 -- | Parses a given string to a module using the given front end, then applies
 --   the transformation and at last returns the module name and a pretty
 --   printed version of the transformed module.
 processInput
-<<<<<<< HEAD
   :: Members '[Cancel, GetOpt, Report] r
   => Frontend -- ^ The frontend to use to parse and print the file.
   -> FilePath -- ^ The name of the input file.
@@ -195,36 +177,11 @@
  where
   -- | Gets the name of the given module.
   getModuleName :: S.Module a -> Maybe String
-  getModuleName (S.Module moduleName _) = fmap getModuleName' moduleName
+  getModuleName (S.Module _ _ moduleName _) = fmap getModuleName' moduleName
 
   -- | Unwraps the given 'S.ModuleName'.
   getModuleName' :: S.ModuleName a -> String
   getModuleName' (S.ModuleName _ name) = name
-=======
-  :: Members '[GetOpt, Report] r
-  => Frontend
-  -> String
-  -> Sem r (String, Maybe String)
-processInput HSE input = do
-  let inputModule = HSE.fromParseResult (HSE.parseModule input)
-  intermediateModule <- FromHSE.transformModule inputModule
-  outputModule       <- runEnv . runFresh $ do
-    intermediateModule' <- processModule intermediateModule
-    return $ ToHSE.transformModule intermediateModule'
-  return (prettyPrintModuleHSE outputModule, moduleName intermediateModule)
- where
-  moduleName :: S.Module a -> Maybe String
-  moduleName (S.Module _ _ name _) = fmap moduleName' name
-
-  moduleName' :: S.ModuleName a -> String
-  moduleName' (S.ModuleName _ name) = name
-processInput GHClib _ =
-  reportFatal
-    $  Message Error
-    $  "The `"
-    ++ ghclibFrontendName
-    ++ "` front end has not yet been implemented."
->>>>>>> 6f5c4268
 
 -------------------------------------------------------------------------------
 -- Output                                                                    --
