--- conflicted
+++ resolved
@@ -34,8 +34,13 @@
 import           HST.Application                ( processModule )
 import           HST.Effect.Report              ( Message(Message)
                                                 , Report
-                                                , Severity(Internal, Debug)
+                                                , Severity
+                                                  ( Debug
+                                                  , Error
+                                                  , Internal
+                                                  )
                                                 , msgSeverity
+                                                , reportFatal
                                                 , reportToHandleOrCancel
                                                 , filterReportedMessages
                                                 , exceptionToReport
@@ -51,6 +56,7 @@
 import qualified HST.Frontend.Syntax           as S
 import qualified HST.Frontend.ToHSE            as ToHSE
 import           HST.Options                    ( Frontend(..)
+                                                , ghclibFrontendName
                                                 , optShowHelp
                                                 , optInputFiles
                                                 , optOutputDir
@@ -137,21 +143,10 @@
 processInputFile
   :: Members '[Embed IO, GetOpt, Report] r => FilePath -> Sem r ()
 processInputFile inputFile = do
-<<<<<<< HEAD
-  input <- embed $ readFile inputFile
-  let inputModule = HSE.fromParseResult (HSE.parseModule input)
-  intermediateModule <- FromHSE.transformModule inputModule
-  outputModule       <- runEnv . runFresh $ do
-    intermediateModule' <- processModule intermediateModule
-    return $ ToHSE.transformModule intermediateModule'
-  maybeOutputDir <- getOpt optOutputDir
-=======
   input                <- embed $ readFile inputFile
-  frontendString       <- getOpt optFrontend
-  frontend             <- parseFrontend frontendString
-  (output, moduleName) <- processInput input frontend
+  frontend             <- parseFrontend =<< getOpt optFrontend
+  (output, moduleName) <- processInput frontend input
   maybeOutputDir       <- getOpt optOutputDir
->>>>>>> a82eed48
   case maybeOutputDir of
     Just outputDir -> do
       let outputFile = outputDir </> makeOutputFileName inputFile moduleName
@@ -163,19 +158,29 @@
 --   the transformation and at last returns the module name and a pretty
 --   printed version of the transformed module.
 processInput
-  :: Members '[GetOpt] r => String -> Frontend -> Sem r (String, Maybe String)
-processInput input frontend = case frontend of
-  HSE -> do
-    let inputModule        = HSE.fromParseResult (HSE.parseModule input)
-        intermediateModule = FromHSE.transformModule inputModule
-    outputModule <- runEnv . runFresh $ do
-      intermediateModule' <- processModule intermediateModule
-      return $ ToHSE.transformModule inputModule intermediateModule'
-    return (prettyPrintModuleHSE outputModule, moduleName intermediateModule)
-  GHClib -> error "Not yet implemented"
+  :: Members '[GetOpt, Report] r
+  => Frontend
+  -> String
+  -> Sem r (String, Maybe String)
+processInput HSE input = do
+  let inputModule = HSE.fromParseResult (HSE.parseModule input)
+  intermediateModule <- FromHSE.transformModule inputModule
+  outputModule       <- runEnv . runFresh $ do
+    intermediateModule' <- processModule intermediateModule
+    return $ ToHSE.transformModule intermediateModule'
+  return (prettyPrintModuleHSE outputModule, moduleName intermediateModule)
  where
-  moduleName (S.Module name _) = fmap getName name
-  getName (S.ModuleName _ name) = name
+  moduleName :: S.Module a -> Maybe String
+  moduleName (S.Module _ _ name _) = fmap moduleName' name
+
+  moduleName' :: S.ModuleName a -> String
+  moduleName' (S.ModuleName _ name) = name
+processInput GHClib _ =
+  reportFatal
+    $  Message Error
+    $  "The `"
+    ++ ghclibFrontendName
+    ++ "` front end has not yet been implemented."
 
 -------------------------------------------------------------------------------
 -- Output                                                                    --
