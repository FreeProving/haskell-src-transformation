-- | This module contains the command line interface for the
--   @haskell-src-transformations@ package.

module Main
  ( main
  )
where

<<<<<<< HEAD
import           Control.Exception              ( SomeException
                                                , displayException
                                                )
import           Control.Monad                  ( void )
import           Data.List.Extra                ( splitOn )
import qualified Language.Haskell.Exts         as HSE
import           Polysemy                       ( Member
                                                , Members
                                                , Sem
                                                )
import           Polysemy.Embed                 ( Embed
                                                , embed
                                                )
import           Polysemy.Final                 ( embedToFinal
                                                , runFinal
                                                )
import           System.Console.GetOpt          ( OptDescr(Option)
                                                , ArgDescr(NoArg, ReqArg)
                                                , ArgOrder(Permute)
                                                , getOpt
                                                , usageInfo
                                                )
import           System.Environment             ( getProgName
                                                , getArgs
                                                )
import           System.Directory               ( createDirectoryIfMissing )
import           System.FilePath                ( (</>)
                                                , (<.>)
                                                , joinPath
                                                , takeBaseName
                                                , takeDirectory
                                                )
import           System.IO                      ( stderr )

=======
>>>>>>> ed430920
import           HST.Application                ( processModule
                                                , specialCons
                                                )
import           HST.Effect.Report              ( Message(Message)
                                                , Report
                                                , Severity
                                                  ( Internal
                                                  , Error
                                                  , Debug
                                                  )
                                                , msgSeverity
                                                , report
                                                , reportFatal
                                                , reportToHandleOrCancel
                                                , filterReportedMessages
                                                , exceptionToReport
                                                )
import           HST.Effect.Cancel              ( cancelToExit )
import           HST.Environment.FreshVars      ( PMState(PMState)
                                                , nextId
                                                , constrMap
                                                , matchedPat
                                                , trivialCC
                                                , opt
                                                , evalPM
                                                )
<<<<<<< HEAD

-------------------------------------------------------------------------------
-- Command Line Options                                                      --
-------------------------------------------------------------------------------
=======
import qualified HST.Frontend.FromHSE          as FromHSE
import qualified HST.Frontend.ToHSE            as ToHSE

import qualified Language.Haskell.Exts         as HSE
import           System.Console.GetOpt          ( OptDescr(Option)
                                                , ArgDescr(NoArg, ReqArg)
                                                , ArgOrder(Permute)
                                                , getOpt
                                                , usageInfo
                                                )
import           System.Environment             ( getArgs )
>>>>>>> ed430920

-- | A data type that contains the parsed command line options.
data Options = Options
  { optShowHelp     :: Bool
    -- ^ Flag that indicates whether to show the usage information.
  , optInputFiles   :: [FilePath]
    -- ^ The names of the input files.
  , optOutputDir    :: Maybe FilePath
    -- ^ The name of the output directory or @Nothing@ if output should be
    --   printed to the console.
  , optEnableDebug  :: Bool
    -- ^ Flag that indicates whether to print debugging messages to the console.
  , optTrivialCase  :: Bool
    -- ^ Flag that indicates whether to enable trivial case completion or not.
  , optOptimizeCase :: Bool
    -- ^ Flag that indicates whether optimization for case expressions is
    --   enabled or not.
  }

-- | The options to use by default if there are no command line arguments.
defaultOptions :: Options
defaultOptions = Options { optShowHelp     = False
                         , optInputFiles   = []
                         , optOutputDir    = Nothing
                         , optEnableDebug  = False
                         , optTrivialCase  = False
                         , optOptimizeCase = True
                         }

-- | Descriptors for the supported command line options.
--
--   The descriptors specify the name, alias and help message for the option
--   as well as a function that adds the flag or value to the 'Options'.
optionDescriptors :: [OptDescr (Options -> Options)]
optionDescriptors =
  [ Option ['h', '?']
           ["help"]
           (NoArg (\opts -> opts { optShowHelp = True }))
           "Display this message."
  , Option ['d']
           ["debug"]
           (NoArg (\opts -> opts { optEnableDebug = True }))
           "Enable printing of debugging messages."
  , Option ['t']
           ["trivial-cc"]
           (NoArg (\opts -> opts { optTrivialCase = True }))
           "Enable case completion with wildcard patterns."
  , Option ['n']
           ["no-optimization"]
           (NoArg (\opts -> opts { optOptimizeCase = False }))
           "Disable optimization for case expressions."
  , Option
    ['o']
    ["output"]
    (ReqArg (\dir opts -> opts { optOutputDir = Just dir }) "DIR")
    (  "Optional. Path to output directory.\n"
    ++ "Prints to the console by default."
    )
  ]

-- | Parses the given command line arguments.
--
--   Returns the recognized 'Options' and a list of non-options (i.e., input
--   file names).
parseArgs :: Member Report r => [String] -> Sem r Options
parseArgs args
  | null errors = do
    let opts = foldr ($) defaultOptions optSetters
    return opts { optInputFiles = nonOpts }
  | otherwise = do
    mapM_ (report . Message Error) errors
    reportFatal
      $  Message Error
      $  "Failed to parse command line arguments.\n"
      ++ "Use '--help' for usage information."
 where
  optSetters :: [Options -> Options]
  nonOpts :: [String]
  errors :: [String]
  (optSetters, nonOpts, errors) = getOpt Permute optionDescriptors args

<<<<<<< HEAD
-------------------------------------------------------------------------------
-- Usage Information                                                         --
-------------------------------------------------------------------------------

-- | The header of the help message.
--
--   This text is added before the description of the command line arguments.
usageHeader :: FilePath -> String
usageHeader progName =
  "Usage: "
    ++ progName
    ++ " [options...] <input-files...>\n\n"
    ++ "Command line options:"

-- | Prints the help message for the command line interface.
--
--   The help message is displayed when the user specifies the @--help@ option.
putUsageInfo :: IO ()
putUsageInfo = do
  progName <- getProgName
  putStrLn (usageInfo (usageHeader progName) optionDescriptors)

-------------------------------------------------------------------------------
-- Main                                                                      --
-------------------------------------------------------------------------------
=======
-- | Creates the initial 'PMState' from the given command line options.
transformOptions :: Options -> PMState a
transformOptions opts = PMState { nextId      = 0
                                , constrMap   = specialCons
                                , matchedPat  = []
                                , trivialCC   = trivialCase opts
                                , opt         = optimizeCase opts
                                , debugOutput = ""
                                }
>>>>>>> ed430920

-- | The main function of the command line interface.
--
--   Runs the 'application' and interprets all unhandled effects.
main :: IO ()
main =
  runFinal
    . embedToFinal
    . cancelToExit
    . reportToHandleOrCancel stderr
    . exceptionToReport exceptionToMessage
    $ application
 where
  exceptionToMessage :: SomeException -> Message
  exceptionToMessage e = Message Internal (displayException e)

-- | The main computation of the command line interface.
--
--   Parses the command line arguments and input file. The transformation is
--   applied on the parsed input module and a state constructed from the
--   command line arguments. The output is either printed to the console
--   or a file.
<<<<<<< HEAD
application :: Members '[Report, Embed IO] r => Sem r ()
application = do
  args <- embed getArgs
  opts <- parseArgs args

  -- Filter reported message based on @--debug@ flag.
  filterReportedMessages
      (\msg -> optEnableDebug opts || msgSeverity msg /= Debug)
    $ -- Show usage information when the @--help@ flag is specified or there is no
      -- input file.
      if optShowHelp opts || null (optInputFiles opts)
        then embed putUsageInfo
        else mapM_ (processInputFile opts) (optInputFiles opts)

-------------------------------------------------------------------------------
-- Pattern Matching Compilation                                              --
-------------------------------------------------------------------------------

-- | Applies the transformation to the given file and writes the transformed
--   module to the console or an output file depending on the command line
--   options.
--
--   The name of the output file is generated by appending the result of
--   'makeOutputFileName' for the input module to the output directory.
--   If the output directory does not exist, the output directory and all of
--   its parent directories are created.
processInputFile
  :: Members '[Report, Embed IO] r => Options -> FilePath -> Sem r ()
processInputFile opts inputFile = do
  input <- embed $ readFile inputFile
  let state        = initPMState opts
      inputModule  = HSE.fromParseResult (HSE.parseModule input)
      outputModule = evalPM (processModule (void inputModule)) state
  case optOutputDir opts of
    Just outputDir -> do
      let outputFile = outputDir </> makeOutputFileName inputFile inputModule
      embed $ createDirectoryIfMissing True (takeDirectory outputFile)
      embed $ writeFile outputFile (prettyPrintModule outputModule)
    Nothing -> embed $ putStrLn (prettyPrintModule outputModule)

-- | Creates the initial 'PMState' from the given command line options.
initPMState :: Options -> PMState
initPMState opts = PMState { nextId     = 0
                           , constrMap  = specialCons
                           , matchedPat = []
                           , trivialCC  = optTrivialCase opts
                           , opt        = optOptimizeCase opts
                           }

-------------------------------------------------------------------------------
-- Output                                                                    --
-------------------------------------------------------------------------------

-- | Gets the name of the output file for a module that has been read from the
--   input file with the given name.
--
--   If the module has a module header, the output file name is based on the
--   module name. Otherwise, the base name of the input file is used.
makeOutputFileName
  :: FilePath     -- ^ The name of the input file.
  -> HSE.Module l -- ^ The module to make the output file name of.
  -> FilePath     -- ^ The name of the output file.
makeOutputFileName inputFile inputModule = outputFileName <.> "hs"
 where
  -- | The output file name without file extension.
  outputFileName :: FilePath
  outputFileName = maybe (takeBaseName inputFile)
                         (joinPath . splitOn ".")
                         (moduleName inputModule)

  -- | Gets the module name of the given module.
  --
  --   Returns @Nothing@ if there is no module header or the module type is not
  --   supported.
  moduleName :: HSE.Module l -> Maybe String
  moduleName (HSE.Module _ (Just moduleHead) _ _ _) = case moduleHead of
    (HSE.ModuleHead _ (HSE.ModuleName _ modName) _ _) -> Just modName
  moduleName _ = Nothing

-- | Pretty prints the given Haskell module.
prettyPrintModule :: HSE.Module () -> String
prettyPrintModule = HSE.prettyPrintStyleMode
=======
main :: IO ()
main = do
  args      <- getArgs
  (opts, _) <- compilerOpts args
  if not (showHelp opts)
    then do
      let state = transformOptions opts
      input <- readFile $ inputFile opts
      let x  = HSE.fromParseResult (HSE.parseModule input)
          m  = evalPM (processModule (FromHSE.transformModule x)) state
          x' = ToHSE.transformModule x m
      case outputDir opts of
        Just out -> do
          -- TODO this looks to me as if 'outputDir' is named incorrectly.
          -- It is not an output directory but the name of the output file.
          writeFile out (pPrint x')
          printDebug (enableDebug opts) state
        Nothing -> do
          putStr $ pPrint x'
          printDebug (enableDebug opts) state
    else putStr (usageInfo "" options)

-- | Prints the 'debugOutput' from the given 'PMState' to the consolve if
--   the first argument is set to @True@.
printDebug :: Bool -> PMState a -> IO ()
printDebug b s | b         = print $ "DebugOutput:" ++ debugOutput s
               | -- TODO pretty debug
                 otherwise = return ()

-- | Pretty prints the given Haskell module.
pPrint :: HSE.Module HSE.SrcSpanInfo -> String
pPrint = HSE.prettyPrintStyleMode
>>>>>>> ed430920
  (HSE.Style { HSE.mode           = HSE.PageMode
             , HSE.lineLength     = 120
             , HSE.ribbonsPerLine = 1.5
             }
  )
  HSE.defaultMode<|MERGE_RESOLUTION|>--- conflicted
+++ resolved
@@ -6,11 +6,9 @@
   )
 where
 
-<<<<<<< HEAD
 import           Control.Exception              ( SomeException
                                                 , displayException
                                                 )
-import           Control.Monad                  ( void )
 import           Data.List.Extra                ( splitOn )
 import qualified Language.Haskell.Exts         as HSE
 import           Polysemy                       ( Member
@@ -41,8 +39,6 @@
                                                 )
 import           System.IO                      ( stderr )
 
-=======
->>>>>>> ed430920
 import           HST.Application                ( processModule
                                                 , specialCons
                                                 )
@@ -69,24 +65,8 @@
                                                 , opt
                                                 , evalPM
                                                 )
-<<<<<<< HEAD
-
--------------------------------------------------------------------------------
--- Command Line Options                                                      --
--------------------------------------------------------------------------------
-=======
 import qualified HST.Frontend.FromHSE          as FromHSE
 import qualified HST.Frontend.ToHSE            as ToHSE
-
-import qualified Language.Haskell.Exts         as HSE
-import           System.Console.GetOpt          ( OptDescr(Option)
-                                                , ArgDescr(NoArg, ReqArg)
-                                                , ArgOrder(Permute)
-                                                , getOpt
-                                                , usageInfo
-                                                )
-import           System.Environment             ( getArgs )
->>>>>>> ed430920
 
 -- | A data type that contains the parsed command line options.
 data Options = Options
@@ -168,7 +148,6 @@
   errors :: [String]
   (optSetters, nonOpts, errors) = getOpt Permute optionDescriptors args
 
-<<<<<<< HEAD
 -------------------------------------------------------------------------------
 -- Usage Information                                                         --
 -------------------------------------------------------------------------------
@@ -194,17 +173,6 @@
 -------------------------------------------------------------------------------
 -- Main                                                                      --
 -------------------------------------------------------------------------------
-=======
--- | Creates the initial 'PMState' from the given command line options.
-transformOptions :: Options -> PMState a
-transformOptions opts = PMState { nextId      = 0
-                                , constrMap   = specialCons
-                                , matchedPat  = []
-                                , trivialCC   = trivialCase opts
-                                , opt         = optimizeCase opts
-                                , debugOutput = ""
-                                }
->>>>>>> ed430920
 
 -- | The main function of the command line interface.
 --
@@ -227,7 +195,6 @@
 --   applied on the parsed input module and a state constructed from the
 --   command line arguments. The output is either printed to the console
 --   or a file.
-<<<<<<< HEAD
 application :: Members '[Report, Embed IO] r => Sem r ()
 application = do
   args <- embed getArgs
@@ -258,9 +225,11 @@
   :: Members '[Report, Embed IO] r => Options -> FilePath -> Sem r ()
 processInputFile opts inputFile = do
   input <- embed $ readFile inputFile
-  let state        = initPMState opts
-      inputModule  = HSE.fromParseResult (HSE.parseModule input)
-      outputModule = evalPM (processModule (void inputModule)) state
+  let state       = initPMState opts
+      inputModule = HSE.fromParseResult (HSE.parseModule input)
+      intermediateModule =
+        evalPM (processModule (FromHSE.transformModule inputModule)) state
+      outputModule = ToHSE.transformModule inputModule intermediateModule
   case optOutputDir opts of
     Just outputDir -> do
       let outputFile = outputDir </> makeOutputFileName inputFile inputModule
@@ -269,7 +238,7 @@
     Nothing -> embed $ putStrLn (prettyPrintModule outputModule)
 
 -- | Creates the initial 'PMState' from the given command line options.
-initPMState :: Options -> PMState
+initPMState :: Options -> PMState a
 initPMState opts = PMState { nextId     = 0
                            , constrMap  = specialCons
                            , matchedPat = []
@@ -308,42 +277,8 @@
   moduleName _ = Nothing
 
 -- | Pretty prints the given Haskell module.
-prettyPrintModule :: HSE.Module () -> String
+prettyPrintModule :: HSE.Module HSE.SrcSpanInfo -> String
 prettyPrintModule = HSE.prettyPrintStyleMode
-=======
-main :: IO ()
-main = do
-  args      <- getArgs
-  (opts, _) <- compilerOpts args
-  if not (showHelp opts)
-    then do
-      let state = transformOptions opts
-      input <- readFile $ inputFile opts
-      let x  = HSE.fromParseResult (HSE.parseModule input)
-          m  = evalPM (processModule (FromHSE.transformModule x)) state
-          x' = ToHSE.transformModule x m
-      case outputDir opts of
-        Just out -> do
-          -- TODO this looks to me as if 'outputDir' is named incorrectly.
-          -- It is not an output directory but the name of the output file.
-          writeFile out (pPrint x')
-          printDebug (enableDebug opts) state
-        Nothing -> do
-          putStr $ pPrint x'
-          printDebug (enableDebug opts) state
-    else putStr (usageInfo "" options)
-
--- | Prints the 'debugOutput' from the given 'PMState' to the consolve if
---   the first argument is set to @True@.
-printDebug :: Bool -> PMState a -> IO ()
-printDebug b s | b         = print $ "DebugOutput:" ++ debugOutput s
-               | -- TODO pretty debug
-                 otherwise = return ()
-
--- | Pretty prints the given Haskell module.
-pPrint :: HSE.Module HSE.SrcSpanInfo -> String
-pPrint = HSE.prettyPrintStyleMode
->>>>>>> ed430920
   (HSE.Style { HSE.mode           = HSE.PageMode
              , HSE.lineLength     = 120
              , HSE.ribbonsPerLine = 1.5
