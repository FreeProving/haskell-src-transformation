--- conflicted
+++ resolved
@@ -2,35 +2,24 @@
 
 import           Test.Hspec              ( hspec )
 
-<<<<<<< HEAD
 import           HST.ApplicationTests    ( testApplication )
 import           HST.CoreAlgorithmTests  ( testCoreAlgorithm )
 import           HST.Effect.CancelTests  ( testCancelEffect )
 import           HST.Effect.FreshTests   ( testFreshEffect )
 import           HST.Effect.ReportTests  ( testReportEffect )
 import           HST.Util.FreeVarsTests  ( testFreeVars )
+import           HST.Util.MessagesTests  ( testMessages )
 import           HST.Util.SelectorsTests ( testSelectors )
 import           HST.Util.SubstTests     ( testSubst )
-=======
-import           HST.ApplicationTests   ( testApplication )
-import           HST.CoreAlgorithmTests ( testCoreAlgorithm )
-import           HST.Effect.CancelTests ( testCancelEffect )
-import           HST.Effect.ReportTests ( testReportEffect )
-import           HST.Util.MessagesTests ( testMessages )
->>>>>>> cdeb3fb7
 
 main :: IO ()
 main = hspec $ do
   testApplication
   testCancelEffect
-<<<<<<< HEAD
   testCoreAlgorithm
+  testFreeVars
   testFreshEffect
-  testFreeVars
+  testMessages
   testReportEffect
   testSelectors
-  testSubst
-=======
-  testMessages
-  testReportEffect
->>>>>>> cdeb3fb7
+  testSubst