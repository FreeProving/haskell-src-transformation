module Spec where

import           Test.Hspec             ( hspec )

import           HST.ApplicationTests   ( testApplication )
import           HST.CoreAlgorithmTests ( testCoreAlgorithm )
import           HST.Effect.CancelTests ( testCancelEffect )
import           HST.Effect.FreshTests  ( testFreshEffect )
import           HST.Effect.ReportTests ( testReportEffect )
import           HST.Util.FreeVarsTests ( testFreeVars )
import           HST.Util.SubstTests    ( testSubst )

main :: IO ()
main = hspec $ do
  testApplication
  testCancelEffect
<<<<<<< HEAD
  testFreshEffect
  testReportEffect
=======
  testCoreAlgorithm
  testFreeVars
  testReportEffect
  testSubst
>>>>>>> 193b7032
<|MERGE_RESOLUTION|>--- conflicted
+++ resolved
@@ -14,12 +14,8 @@
 main = hspec $ do
   testApplication
   testCancelEffect
-<<<<<<< HEAD
+  testCoreAlgorithm
   testFreshEffect
-  testReportEffect
-=======
-  testCoreAlgorithm
   testFreeVars
   testReportEffect
-  testSubst
->>>>>>> 193b7032
+  testSubst