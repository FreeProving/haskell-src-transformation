module Spec where

import           Test.Hspec                     ( hspec )

<<<<<<< HEAD
import           AlgoTests
import           BasicTests
=======
import           HST.CoreAlgorithmTests         ( testAlgo )
>>>>>>> 338c6dec

main :: IO ()
main = do
  hspec testAlgo
  hspec basicTests<|MERGE_RESOLUTION|>--- conflicted
+++ resolved
@@ -2,12 +2,8 @@
 
 import           Test.Hspec                     ( hspec )
 
-<<<<<<< HEAD
-import           AlgoTests
-import           BasicTests
-=======
 import           HST.CoreAlgorithmTests         ( testAlgo )
->>>>>>> 338c6dec
+import           BasicTests                     ( basicTests )
 
 main :: IO ()
 main = do
