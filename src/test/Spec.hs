module Spec where

import           Test.Hspec              ( hspec )

import           HST.ApplicationTests    ( testApplication )
import           HST.CoreAlgorithmTests  ( testCoreAlgorithm )
import           HST.Effect.CancelTests  ( testCancelEffect )
import           HST.Effect.FreshTests   ( testFreshEffect )
import           HST.Effect.ReportTests  ( testReportEffect )
import           HST.EnvironmentTests    ( testEnvironment )
import           HST.Util.FreeVarsTests  ( testFreeVars )
import           HST.Util.MessagesTests  ( testMessages )
import           HST.Util.SelectorsTests ( testSelectors )
import           HST.Util.SubstTests     ( testSubst )

main :: IO ()
main = hspec $ do
  testApplication
  testCancelEffect
  testCoreAlgorithm
<<<<<<< HEAD
  testFreeVars
  testFreshEffect
=======
  testEnvironment
  testFreshEffect
  testFreeVars
>>>>>>> 4dacd078
  testMessages
  testReportEffect
  testSelectors
  testSubst<|MERGE_RESOLUTION|>--- conflicted
+++ resolved
@@ -18,14 +18,9 @@
   testApplication
   testCancelEffect
   testCoreAlgorithm
-<<<<<<< HEAD
+  testEnvironment
   testFreeVars
   testFreshEffect
-=======
-  testEnvironment
-  testFreshEffect
-  testFreeVars
->>>>>>> 4dacd078
   testMessages
   testReportEffect
   testSelectors
