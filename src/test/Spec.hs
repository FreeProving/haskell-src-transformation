--- conflicted
+++ resolved
@@ -2,22 +2,14 @@
 
 import           Test.Hspec                     ( hspec )
 
-<<<<<<< HEAD
+import           HST.ApplicationTests           ( testApplication )
 import           HST.CoreAlgorithmTests         ( testCoreAlgorithm )
 import           HST.Effect.CancelTests         ( testCancelEffect )
 import           HST.Effect.ReportTests         ( testReportEffect )
 
 main :: IO ()
 main = hspec $ do
+  testApplication
   testCoreAlgorithm
   testCancelEffect
-  testReportEffect
-=======
-import           HST.CoreAlgorithmTests         ( testAlgo )
-import           HST.ApplicationTests           ( applicationTests )
-
-main :: IO ()
-main = hspec $ do
-  testAlgo
-  applicationTests
->>>>>>> ed430920
+  testReportEffect