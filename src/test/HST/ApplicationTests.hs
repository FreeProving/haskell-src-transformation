{-# LANGUAGE RankNTypes #-}

-- | This module contains basic tests for "HST.Application".
module HST.ApplicationTests ( testApplication ) where

import           Test.Hspec           ( Spec, context, describe, it )

<<<<<<< HEAD
import           HST.Test.Expectation ( shouldTransformTo )
import           HST.Test.Runner      ( runTest )
=======
import           HST.Application           ( processModule )
import           HST.Effect.Cancel         ( Cancel )
import           HST.Effect.Env            ( runEnv )
import           HST.Effect.Fresh          ( runFresh )
import           HST.Effect.GetOpt         ( GetOpt )
import           HST.Effect.Report         ( Report )
import           HST.Effect.SetExpectation ( SetExpectation )
import           HST.Effect.WithFrontend   ( WithFrontend )
import qualified HST.Frontend.Syntax       as S
import           HST.Test.Expectation      ( prettyModuleShouldBe )
import           HST.Test.Parser           ( parseTestModule )
import           HST.Test.Runner           ( runTest )
import           HST.Util.Selectors        ( findIdentifiers )

-------------------------------------------------------------------------------
-- Expectation Setters                                                       --
-------------------------------------------------------------------------------
-- | Parses the given modules, processes the input module with 'processModule'
--   and sets the expectation that the given output module is produced.
shouldTransformTo
  :: ( S.EqAST f
     , Members '[GetOpt, Cancel, Report, SetExpectation, WithFrontend f] r
     )
  => [String]
  -> [String]
  -> Sem r ()
shouldTransformTo input expectedOutput = do
  inputModule <- parseTestModule input
  outputModule <- runEnv . runFresh (findIdentifiers inputModule)
    $ processModule inputModule
  expectedOutputModule <- parseTestModule expectedOutput
  outputModule `prettyModuleShouldBe` expectedOutputModule
>>>>>>> 0aeaa289

-------------------------------------------------------------------------------
-- Tests                                                                     --
-------------------------------------------------------------------------------
-- | Tests for the "HST.Application" module.
testApplication :: Spec
testApplication = describe "HST.Application" $ do
  testProcessModule

-- | Test cases for 'HST.Application.processModule'.
testProcessModule :: Spec
testProcessModule = context "processModule" $ do
  it "should leave functions without pattern matching unchanged"
    $ runTest
    $ shouldTransformTo ["module A where", "f :: a -> a", "f x = x"]
    ["module A where", "f :: a -> a", "f x = x"]
  it "should transform pattern matching into case expressions"
    $ runTest
    $ shouldTransformTo [ "module A where"
                        , "lengthL :: [a] -> Int"
                        , "lengthL []       = 0"
                        , "lengthL (_ : xs) = 1 + lengthL xs"
                        ]
    [ "module A where"
    , "lengthL :: [a] -> Int"
    , "lengthL a0 = case a0 of"
    , "  []      -> 0"
    , "  a1 : a2 -> 1 + lengthL a2"
    ]
  it "should transform pattern matching in a partial function"
    $ runTest
    $ shouldTransformTo
    ["module A where", "head :: [a] -> a", "head (x:xs) = x"]
    [ "module A where"
    , "head :: [a] -> a"
    , "head a0 = case a0 of"
    , "  a1 : a2 -> a1"
    , "  []      -> undefined"
    ]
  it "should accept a simple guarded expression"
    $ runTest
    $ shouldTransformTo
    ["module A where", "id :: a -> a", "id x | otherwise = x"]
    [ "module A where"
    , "id :: a -> a"
    , "id a0 ="
    , "  let a1 = case a0 of"
    , "        a3 -> if otherwise then a3 else a2"
    , "      a2 = undefined"
    , "  in  a1"
    ]
  it "should accept a more complex guarded function"
    $ runTest
    $ shouldTransformTo [ "module A where"
                        , "useless :: (a -> Bool) -> a -> a -> a"
                        , "useless p x y | p x       = x"
                        , "              | otherwise = y"
                        ]
    [ "module A where"
    , "useless :: (a -> Bool) -> a -> a -> a"
    , "useless a0 a1 a2 ="
    , "  let a3 = case a0 of"
    , "        a5 -> case a1 of"
    , "          a6 -> case a2 of"
    , "            a7 -> if a5 a6 then a6 else if otherwise then a7 else a4"
    , "      a4 = undefined"
    , "  in  a3"
    ]<|MERGE_RESOLUTION|>--- conflicted
+++ resolved
@@ -5,10 +5,6 @@
 
 import           Test.Hspec           ( Spec, context, describe, it )
 
-<<<<<<< HEAD
-import           HST.Test.Expectation ( shouldTransformTo )
-import           HST.Test.Runner      ( runTest )
-=======
 import           HST.Application           ( processModule )
 import           HST.Effect.Cancel         ( Cancel )
 import           HST.Effect.Env            ( runEnv )
@@ -41,7 +37,6 @@
     $ processModule inputModule
   expectedOutputModule <- parseTestModule expectedOutput
   outputModule `prettyModuleShouldBe` expectedOutputModule
->>>>>>> 0aeaa289
 
 -------------------------------------------------------------------------------
 -- Tests                                                                     --
