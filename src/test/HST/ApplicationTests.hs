--- conflicted
+++ resolved
@@ -15,37 +15,10 @@
 import           HST.Effect.SetExpectation ( SetExpectation )
 import           HST.Effect.WithFrontend   ( WithFrontend )
 import qualified HST.Frontend.Syntax       as S
-<<<<<<< HEAD
-import           HST.Util.Selectors        ( findIdentifiers )
-
--------------------------------------------------------------------------------
--- Utility Functions                                                         --
--------------------------------------------------------------------------------
--- | Parses a module for testing purposes.
-parseTestModule :: Members '[Cancel, Report, WithFrontend f] r
-                => [String]
-                -> Sem r (ParsedModule f)
-parseTestModule = parseModule "<test-input>" . unlines
-
--- | Runs the given computation with an empty environment and no additional
---   command line arguments.
-runTest
-  :: (forall f.
-      S.EqAST f
-      => Sem '[WithFrontend f, GetOpt, Cancel, Report, SetExpectation, Embed IO]
-      ())
-  -> IO ()
-runTest comp = runM
-  $ setExpectationToIO
-  $ reportToSetExpectation
-  $ cancelToReport (Message Info "The computation was canceled.")
-  $ runWithArgs []
-  $ runWithAllFrontends comp
-=======
 import           HST.Test.Expectation      ( prettyModuleShouldBe )
 import           HST.Test.Parser           ( parseTestModule )
 import           HST.Test.Runner           ( runTest )
->>>>>>> 193b7032
+import           HST.Util.Selectors        ( findIdentifiers )
 
 -------------------------------------------------------------------------------
 -- Expectation Setters                                                       --
@@ -61,14 +34,10 @@
   -> Sem r ()
 shouldTransformTo input expectedOutput = do
   inputModule <- parseTestModule input
-<<<<<<< HEAD
   inputModule' <- transformModule inputModule
   outputModule <- runEnv . runFresh (findIdentifiers inputModule')
     $ processModule inputModule'
   outputModule' <- unTransformModule outputModule
-=======
-  outputModule <- runEnv . runFresh $ processModule inputModule
->>>>>>> 193b7032
   expectedOutputModule <- parseTestModule expectedOutput
   outputModule `prettyModuleShouldBe` expectedOutputModule
 
